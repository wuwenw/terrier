#include "execution/tpl.h"  // NOLINT

#include <unistd.h>

#include <algorithm>
#include <csignal>
#include <cstdio>
#include <iostream>
#include <memory>
#include <string>
#include <utility>

#include "execution/ast/ast_dump.h"
#include "execution/ast/ast_pretty_print.h"
#include "execution/exec/execution_context.h"
#include "execution/exec/execution_settings.h"
#include "execution/parsing/parser.h"
#include "execution/parsing/scanner.h"
#include "execution/sema/error_reporter.h"
#include "execution/sema/sema.h"
#include "execution/sql/value_util.h"
#include "execution/table_generator/sample_output.h"
#include "execution/table_generator/table_generator.h"
#include "execution/util/cpu_info.h"
#include "execution/util/timer.h"
#include "execution/vm/bytecode_generator.h"
#include "execution/vm/bytecode_module.h"
#include "execution/vm/llvm_engine.h"
#include "execution/vm/module.h"
#include "execution/vm/vm.h"
#include "llvm/Support/CommandLine.h"
#include "llvm/Support/MemoryBuffer.h"
#include "llvm/Support/Path.h"
#include "loggers/execution_logger.h"
#include "main/db_main.h"
#include "metrics/metrics_thread.h"
#include "parser/expression/constant_value_expression.h"
#include "settings/settings_manager.h"
#include "storage/garbage_collector.h"
#include "tbb/task_scheduler_init.h"
#include "transaction/deferred_action_manager.h"
#include "transaction/timestamp_manager.h"

// ---------------------------------------------------------
// CLI options
// ---------------------------------------------------------

// clang-format off
llvm::cl::OptionCategory kTplOptionsCategory("TPL Compiler Options","Options for controlling the TPL compilation process."); // NOLINT
llvm::cl::opt<bool> kPrintAst("print-ast", llvm::cl::desc("Print the programs AST"), llvm::cl::cat(kTplOptionsCategory));  // NOLINT
llvm::cl::opt<bool> kPrintTbc("print-tbc", llvm::cl::desc("Print the generated TPL Bytecode"), llvm::cl::cat(kTplOptionsCategory));  // NOLINT
llvm::cl::opt<bool> kPrettyPrint("pretty-print", llvm::cl::desc("Pretty-print the source from the parsed AST"), llvm::cl::cat(kTplOptionsCategory));  // NOLINT
llvm::cl::opt<bool> kIsSQL("sql", llvm::cl::desc("Is the input a SQL query?"), llvm::cl::cat(kTplOptionsCategory));  // NOLINT
llvm::cl::opt<bool> kTpch("tpch", llvm::cl::desc("Should the TPCH database be loaded? Requires '-schema' and '-data' directories."), llvm::cl::cat(kTplOptionsCategory));  // NOLINT
llvm::cl::opt<std::string> kDataDir("data", llvm::cl::desc("Where to find data files of tables to load"), llvm::cl::cat(kTplOptionsCategory));  // NOLINT
llvm::cl::opt<std::string> kInputFile(llvm::cl::Positional, llvm::cl::desc("<input file>"), llvm::cl::init(""), llvm::cl::cat(kTplOptionsCategory));  // NOLINT
llvm::cl::opt<std::string> output_name("output-name", llvm::cl::desc("Print the output name"), llvm::cl::init("schema10"), llvm::cl::cat(kTplOptionsCategory));  // NOLINT
llvm::cl::opt<bool> is_mini_runner("mini-runner", llvm::cl::desc("Is this used for the mini runner?"), llvm::cl::cat(kTplOptionsCategory));  // NOLINT
// clang-format on

tbb::task_scheduler_init scheduler;  // NOLINT

namespace terrier::execution {

static constexpr const char *K_EXIT_KEYWORD = ".exit";

/**
 * Compile TPL source code contained in @em source and execute it in all execution modes once.
 * @param source The TPL source.
 * @param name The name of the TPL file.
 */
static void CompileAndRun(const std::string &source, const std::string &name = "tmp-tpl") {
  // Initialize terrier objects
  auto db_main_builder = terrier::DBMain::Builder().SetUseGC(true).SetUseCatalog(true).SetUseGCThread(true);
  if (is_mini_runner) {
    db_main_builder.SetUseMetrics(true)
        .SetUseMetricsThread(true)
        .SetBlockStoreSize(1000000)
        .SetBlockStoreReuse(1000000)
        .SetRecordBufferSegmentSize(1000000)
        .SetRecordBufferSegmentReuse(1000000);
  }
  auto db_main = db_main_builder.Build();

  if (is_mini_runner) {
    auto metrics_manager = db_main->GetMetricsManager();
    metrics_manager->EnableMetric(metrics::MetricsComponent::EXECUTION, 0);
    metrics_manager->RegisterThread();
  }

  // Get the correct output format for this test
  exec::SampleOutput sample_output;
  sample_output.InitTestOutput();
  const auto *output_schema = sample_output.GetSchema(output_name.data());

  auto catalog = db_main->GetCatalogLayer()->GetCatalog();
  auto txn_manager = db_main->GetTransactionLayer()->GetTransactionManager();

  auto *txn = txn_manager->BeginTransaction();

  auto db_oid = catalog->CreateDatabase(common::ManagedPointer(txn), "test_db", true);
  auto accessor = catalog->GetAccessor(common::ManagedPointer(txn), db_oid, DISABLED);
  auto ns_oid = accessor->GetDefaultNamespace();

  // Make the execution context
  exec::ExecutionSettings exec_settings{};
  exec::OutputPrinter printer(output_schema);
  exec::ExecutionContext exec_ctx{db_oid,        common::ManagedPointer(txn),      printer,
                                  output_schema, common::ManagedPointer(accessor), exec_settings};
  // Add dummy parameters for tests
  std::vector<parser::ConstantValueExpression> params;
  params.emplace_back(type::TypeId::INTEGER, sql::Integer(37));
  params.emplace_back(type::TypeId::DECIMAL, sql::Real(37.73));
  params.emplace_back(type::TypeId::DATE, sql::DateVal(sql::Date::FromYMD(1937, 3, 7)));
  auto string_val = sql::ValueUtil::CreateStringVal(std::string_view("37 Strings"));
  params.emplace_back(type::TypeId::VARCHAR, string_val.first, std::move(string_val.second));
  exec_ctx.SetParams(common::ManagedPointer<const std::vector<parser::ConstantValueExpression>>(&params));

  // Generate test tables
  sql::TableGenerator table_generator{&exec_ctx, db_main->GetStorageLayer()->GetBlockStore(), ns_oid};
  table_generator.GenerateTestTables(is_mini_runner);
  // Comment out to make more tables available at runtime
  // table_generator.GenerateTPCHTables(<path_to_tpch_dir>);
  // table_generator.GenerateTableFromFile(<path_to_schema>, <path_to_data>);

  // Let's parse the source
  util::Region err_region{"tmp-error-region"};
  util::Region context_region{"tmp-context-region"};
  sema::ErrorReporter error_reporter{&err_region};
  ast::Context context(&context_region, &error_reporter);

  parsing::Scanner scanner(source.data(), source.length());
  parsing::Parser parser(&scanner, &context);

  double parse_ms = 0.0,       // Time to parse the source
      typecheck_ms = 0.0,      // Time to perform semantic analysis
      codegen_ms = 0.0,        // Time to generate TBC
      interp_exec_ms = 0.0,    // Time to execute the program in fully interpreted mode
      adaptive_exec_ms = 0.0,  // Time to execute the program in adaptive mode
      jit_exec_ms = 0.0;       // Time to execute the program in JIT excluding compilation time

  //
  // Parse
  //

  ast::AstNode *root;
  {
    util::ScopedTimer<std::milli> timer(&parse_ms);
    root = parser.Parse();
  }

  if (error_reporter.HasErrors()) {
    EXECUTION_LOG_ERROR("Parsing error! Error: {}", error_reporter.SerializeErrors());
    return;
  }

  //
  // Type check
  //

  {
    util::ScopedTimer<std::milli> timer(&typecheck_ms);
    sema::Sema type_check(&context);
    type_check.Run(root);
  }

  if (error_reporter.HasErrors()) {
    EXECUTION_LOG_ERROR("Type-checking error! Error: {}", error_reporter.SerializeErrors());
    return;
  }

  // Dump AST
  if (kPrintAst) {
    ast::AstDump::Dump(root);
  }

  // Pretty-print AST
  if (kPrettyPrint) {
    ast::AstPrettyPrint::Dump(std::cout, root);  // NOLINT
  }

  //
  // TBC generation
  //

  std::unique_ptr<vm::BytecodeModule> bytecode_module;
  {
    util::ScopedTimer<std::milli> timer(&codegen_ms);
    bytecode_module = vm::BytecodeGenerator::Compile(root, name);
  }

  // Dump Bytecode
  if (kPrintTbc) {
    bytecode_module->Dump(std::cout);  // NOLINT
  }

  auto module = std::make_unique<vm::Module>(std::move(bytecode_module));

  //
  // Interpret
  //

  {
    util::ScopedTimer<std::milli> timer(&interp_exec_ms);

    if (kIsSQL) {
<<<<<<< HEAD
      std::function<uint32_t(exec::ExecutionContext *)> main;
=======
      std::function<int32_t(exec::ExecutionContext *)> main;
>>>>>>> 11a8f552
      if (!module->GetFunction("main", vm::ExecutionMode::Interpret, &main)) {
        EXECUTION_LOG_ERROR("Missing 'main' entry function with signature (*ExecutionContext)->int32");
        return;
      }
      EXECUTION_LOG_INFO("VM main() returned: {}", main(&exec_ctx));
    } else {
<<<<<<< HEAD
      std::function<uint32_t()> main;
=======
      std::function<int32_t()> main;
>>>>>>> 11a8f552
      if (!module->GetFunction("main", vm::ExecutionMode::Interpret, &main)) {
        EXECUTION_LOG_ERROR("Missing 'main' entry function with signature ()->int32");
        return;
      }
      EXECUTION_LOG_INFO("VM main() returned: {}", main());
    }
  }

  //
  // Adaptive
  //

  {
    util::ScopedTimer<std::milli> timer(&adaptive_exec_ms);

    if (kIsSQL) {
<<<<<<< HEAD
      std::function<uint32_t(exec::ExecutionContext *)> main;
=======
      std::function<int32_t(exec::ExecutionContext *)> main;
>>>>>>> 11a8f552
      if (!module->GetFunction("main", vm::ExecutionMode::Adaptive, &main)) {
        EXECUTION_LOG_ERROR("Missing 'main' entry function with signature (*ExecutionContext)->int32");
        return;
      }
      EXECUTION_LOG_INFO("ADAPTIVE main() returned: {}", main(&exec_ctx));
    } else {
<<<<<<< HEAD
      std::function<uint32_t()> main;
=======
      std::function<int32_t()> main;
>>>>>>> 11a8f552
      if (!module->GetFunction("main", vm::ExecutionMode::Adaptive, &main)) {
        EXECUTION_LOG_ERROR("Missing 'main' entry function with signature ()->int32");
        return;
      }
      EXECUTION_LOG_INFO("ADAPTIVE main() returned: {}", main());
    }
  }

  //
  // JIT
  //
  {
    util::ScopedTimer<std::milli> timer(&jit_exec_ms);

    if (kIsSQL) {
      std::function<int32_t(exec::ExecutionContext *)> main;
      if (!module->GetFunction("main", vm::ExecutionMode::Compiled, &main)) {
        EXECUTION_LOG_ERROR("Missing 'main' entry function with signature (*ExecutionContext)->int32");
        return;
      }
      util::Timer<std::milli> x;
      x.Start();
      EXECUTION_LOG_INFO("JIT main() returned: {}", main(&exec_ctx));
      x.Stop();
      EXECUTION_LOG_INFO("Jit exec: {} ms", x.GetElapsed());
    } else {
      std::function<int32_t()> main;
      if (!module->GetFunction("main", vm::ExecutionMode::Compiled, &main)) {
        EXECUTION_LOG_ERROR("Missing 'main' entry function with signature ()->int32");
        return;
      }
      EXECUTION_LOG_INFO("JIT main() returned: {}", main());
    }
  }

  // Dump stats
  EXECUTION_LOG_INFO(
      "Parse: {} ms, Type-check: {} ms, Code-gen: {} ms, Interp. Exec.: {} ms, "
      "Adaptive Exec.: {} ms, Jit+Exec.: {} ms",
      parse_ms, typecheck_ms, codegen_ms, interp_exec_ms, adaptive_exec_ms, jit_exec_ms);
  txn_manager->Commit(txn, transaction::TransactionUtil::EmptyCallback, nullptr);

  // lma: When do we need this? I actually don't know...
  if (is_mini_runner) db_main->GetMetricsManager()->UnregisterThread();
}

/**
 * Compile and run the TPL program contained in the file with the given filename @em filename.
 * @param filename The name of TPL file to compile and run.
 */
static void RunFile(const std::string &filename) {
  auto file = llvm::MemoryBuffer::getFile(filename);
  if (std::error_code error = file.getError()) {
    EXECUTION_LOG_ERROR("There was an error reading file '{}': {}", filename, error.message());
    return;
  }

  EXECUTION_LOG_INFO("Compiling and running file: {}", filename);

  // Copy the source into a temporary, compile, and run
  CompileAndRun((*file)->getBuffer().str(), filename);
}

/**
 * Run the REPL.
 */
static void RunRepl() {
  const auto prompt_and_read_line = [] {
    std::string line;
    printf(">>> ");  // NOLINT
    std::getline(std::cin, line);
    return line;
  };

  while (true) {
    std::string line = prompt_and_read_line();

    // Exit?
    if (line == K_EXIT_KEYWORD) {
      return;
    }

    // Run file?
    if (llvm::StringRef line_ref(line); line_ref.startswith_lower(".run")) {
      auto [_, filename] = line_ref.split(' ');
      RunFile(filename);
      continue;
    }

    // Code ...
    std::string input;
    while (!line.empty()) {
      input.append(line).append("\n");
      line = prompt_and_read_line();
    }
    // Try to compile and run it
    CompileAndRun(input);
  }
}

/**
 * Initialize all TPL subsystems in preparation for execution.
 */
void InitTPL() {
  execution::CpuInfo::Instance();

  execution::vm::LLVMEngine::Initialize();

  EXECUTION_LOG_INFO("TPL Bytecode Count: {}", execution::vm::Bytecodes::NumBytecodes());

  EXECUTION_LOG_INFO("TPL initialized ...");
}

/**
 * Shutdown all TPL subsystems.
 */
void ShutdownTPL() {
  terrier::execution::vm::LLVMEngine::Shutdown();

  scheduler.terminate();

  EXECUTION_LOG_INFO("TPL cleanly shutdown ...");
}

}  // namespace terrier::execution

void SignalHandler(int32_t sig_num) {
  if (sig_num == SIGINT) {
    terrier::execution::ShutdownTPL();
    exit(0);
  }
}

int main(int argc, char **argv) {
  terrier::LoggersUtil::Initialize();

  // Parse options
  llvm::cl::HideUnrelatedOptions(kTplOptionsCategory);
  llvm::cl::ParseCommandLineOptions(argc, argv);

  // Initialize a signal handler to call SignalHandler()
  struct sigaction sa;  // NOLINT
  sa.sa_handler = &SignalHandler;
  sa.sa_flags = SA_RESTART;

  sigfillset(&sa.sa_mask);

  if (sigaction(SIGINT, &sa, nullptr) == -1) {
    EXECUTION_LOG_ERROR("Cannot handle SIGNIT: {}", strerror(errno));
    return errno;
  }

  // Init TPL
  terrier::execution::InitTPL();

  EXECUTION_LOG_INFO("\n{}", terrier::execution::CpuInfo::Instance()->PrettyPrintInfo());

  EXECUTION_LOG_INFO("Welcome to TPL (ver. {}.{})", TPL_VERSION_MAJOR, TPL_VERSION_MINOR);

  // Either execute a TPL program from a source file, or run REPL
  if (!kInputFile.empty()) {
    terrier::execution::RunFile(kInputFile);
  } else {
    terrier::execution::RunRepl();
  }

  // Cleanup
  terrier::execution::ShutdownTPL();
  terrier::LoggersUtil::ShutDown();

  return 0;
}<|MERGE_RESOLUTION|>--- conflicted
+++ resolved
@@ -204,22 +204,14 @@
     util::ScopedTimer<std::milli> timer(&interp_exec_ms);
 
     if (kIsSQL) {
-<<<<<<< HEAD
-      std::function<uint32_t(exec::ExecutionContext *)> main;
-=======
       std::function<int32_t(exec::ExecutionContext *)> main;
->>>>>>> 11a8f552
       if (!module->GetFunction("main", vm::ExecutionMode::Interpret, &main)) {
         EXECUTION_LOG_ERROR("Missing 'main' entry function with signature (*ExecutionContext)->int32");
         return;
       }
       EXECUTION_LOG_INFO("VM main() returned: {}", main(&exec_ctx));
     } else {
-<<<<<<< HEAD
-      std::function<uint32_t()> main;
-=======
       std::function<int32_t()> main;
->>>>>>> 11a8f552
       if (!module->GetFunction("main", vm::ExecutionMode::Interpret, &main)) {
         EXECUTION_LOG_ERROR("Missing 'main' entry function with signature ()->int32");
         return;
@@ -236,22 +228,14 @@
     util::ScopedTimer<std::milli> timer(&adaptive_exec_ms);
 
     if (kIsSQL) {
-<<<<<<< HEAD
-      std::function<uint32_t(exec::ExecutionContext *)> main;
-=======
       std::function<int32_t(exec::ExecutionContext *)> main;
->>>>>>> 11a8f552
       if (!module->GetFunction("main", vm::ExecutionMode::Adaptive, &main)) {
         EXECUTION_LOG_ERROR("Missing 'main' entry function with signature (*ExecutionContext)->int32");
         return;
       }
       EXECUTION_LOG_INFO("ADAPTIVE main() returned: {}", main(&exec_ctx));
     } else {
-<<<<<<< HEAD
-      std::function<uint32_t()> main;
-=======
       std::function<int32_t()> main;
->>>>>>> 11a8f552
       if (!module->GetFunction("main", vm::ExecutionMode::Adaptive, &main)) {
         EXECUTION_LOG_ERROR("Missing 'main' entry function with signature ()->int32");
         return;
