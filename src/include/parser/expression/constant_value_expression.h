--- conflicted
+++ resolved
@@ -173,20 +173,6 @@
    * Change the underlying value of this CVE. Used by the BinderSherpa to promote parameters
    * @tparam T execution value type to copy from
    * @param type SQL type, apparently can be INVALID coming out of the parser for NULLs
-<<<<<<< HEAD
-   * @param value underlying value to take ownership of
-   */
-  void SetValue(const type::TypeId type, std::unique_ptr<execution::sql::Val> value) {
-    SetValue(type, std::move(value), nullptr);
-    TERRIER_ASSERT(
-        value_->is_null_ || (type != type::TypeId::VARCHAR && type != type::TypeId::VARBINARY) ||
-            (buffer_ == nullptr && GetValue().CastManagedPointerTo<execution::sql::StringVal>()->GetLength() <=
-                                       execution::sql::StringVal::InlineThreshold()) ||
-            (buffer_ != nullptr && GetValue().CastManagedPointerTo<execution::sql::StringVal>()->GetLength() >
-                                       execution::sql::StringVal::InlineThreshold()),
-        "Value should either be NULL, a non-varlen type, or varlen and below the threshold with no owned "
-        "buffer, or varlen and above the threshold with a provided buffer.");
-=======
    * @param value underlying value to copy
    */
   template <typename T>
@@ -229,7 +215,6 @@
       default:
         UNREACHABLE("Invalid TypeId.");
     }
->>>>>>> e9ef2a0c
   }
 
   /**
