--- conflicted
+++ resolved
@@ -279,12 +279,8 @@
   std::atomic<uint32_t> insertion_head_;
   // Check if we need to advance the insertion_head_
   // This function uses header_latch_ to ensure correctness
-<<<<<<< HEAD
   void CheckMoveHead(uint32_t block_index);
   mutable DataTableCounter data_table_counter_;
-=======
-  void CheckMoveHead(std::list<RawBlock *>::iterator block);
->>>>>>> 686eb69f
 
   // A templatized version for select, so that we can use the same code for both row and column access.
   // the method is explicitly instantiated for ProjectedRow and ProjectedColumns::RowView
