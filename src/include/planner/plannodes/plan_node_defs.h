#pragma once

#include <string>
#include <utility>
#include <vector>

#include "catalog/catalog_defs.h"

namespace terrier::parser {
class AbstractExpression;
<<<<<<< HEAD
}
=======
}  // namespace terrier::parser
>>>>>>> c50a22a6

namespace terrier::planner {

//===--------------------------------------------------------------------===//
// JSON (de)serialization declarations
//===--------------------------------------------------------------------===//

constexpr int INVALID_TYPE_ID = 0;

//===--------------------------------------------------------------------===//
// Plan Node Types
//===--------------------------------------------------------------------===//

enum class PlanNodeType {
  INVALID = INVALID_TYPE_ID,

  // Scan Nodes
  SEQSCAN,
  INDEXSCAN,
  CSVSCAN,

  // Join Nodes
  NESTLOOP,
  HASHJOIN,
  INDEXNLJOIN,

  // Mutator Nodes
  UPDATE,
  INSERT,
  DELETE,

  // DDL Nodes
  CREATE_DATABASE,
  CREATE_NAMESPACE,
  CREATE_TABLE,
  CREATE_INDEX,
  CREATE_FUNC,
  CREATE_TRIGGER,
  CREATE_VIEW,
  DROP_DATABASE,
  DROP_NAMESPACE,
  DROP_TABLE,
  DROP_INDEX,
  DROP_TRIGGER,
  DROP_VIEW,
  ANALYZE,

  // Algebra Nodes
  AGGREGATE,
  ORDERBY,
  PROJECTION,
  LIMIT,
  DISTINCT,
  HASH,
  SETOP,

  // Utility
  EXPORT_EXTERNAL_FILE,
  RESULT,

  // Test
  MOCK
};

//===--------------------------------------------------------------------===//
// Aggregate Stragegies
//===--------------------------------------------------------------------===//
enum class AggregateStrategyType {
  INVALID = INVALID_TYPE_ID,
  SORTED = 1,
  HASH = 2,
  PLAIN = 3  // no group-by
};

//===--------------------------------------------------------------------===//
// Logical Join Types
//===--------------------------------------------------------------------===//
enum class LogicalJoinType {
  INVALID = INVALID_TYPE_ID,  // invalid join type
  LEFT = 1,                   // left
  RIGHT = 2,                  // right
  INNER = 3,                  // inner
  OUTER = 4,                  // outer
  SEMI = 5,                   // returns a row ONLY if it has a join partner, no duplicates
  ANTI = 6,                   // returns a row ONLY if it has NO join partner, no duplicates
  LEFT_SEMI = 7,              // Left semi join
  RIGHT_SEMI = 8,             // Right semi join
  RIGHT_ANTI = 9              // Right anti join
};

/**
 * @return A string representation for the provided node type.
 */
std::string PlanNodeTypeToString(PlanNodeType type);

/**
 * @return A string representation for the provided join type.
 */
std::string JoinTypeToString(LogicalJoinType type);

//===--------------------------------------------------------------------===//
// Set Operation Types
//===--------------------------------------------------------------------===//

enum class SetOpType { INVALID = INVALID_TYPE_ID, INTERSECT = 1, INTERSECT_ALL = 2, EXCEPT = 3, EXCEPT_ALL = 4 };

//===--------------------------------------------------------------------===//
// External File defaults
//===--------------------------------------------------------------------===//

#define DEFAULT_DELIMETER_CHAR ','
#define DEFAULT_QUOTE_CHAR '"'
#define DEFAULT_ESCAPE_CHAR '"'
#define DEFAULT_NULL_STRING ""

//===--------------------------------------------------------------------===//
// IndexScanPlanNode
//===--------------------------------------------------------------------===//

using IndexExpression = common::ManagedPointer<parser::AbstractExpression>;
/** Type of index scan. */
enum class IndexScanType : uint8_t {
  Exact,
  AscendingClosed,
  AscendingOpenHigh,
  AscendingOpenLow,
  AscendingOpenBoth,

  Descending,
  DescendingLimit
};

}  // namespace terrier::planner<|MERGE_RESOLUTION|>--- conflicted
+++ resolved
@@ -8,11 +8,7 @@
 
 namespace terrier::parser {
 class AbstractExpression;
-<<<<<<< HEAD
-}
-=======
 }  // namespace terrier::parser
->>>>>>> c50a22a6
 
 namespace terrier::planner {
 
