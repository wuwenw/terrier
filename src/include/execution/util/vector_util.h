#pragma once

#include "common/all_static.h"
#include "common/macros.h"
#include "execution/util/execution_common.h"

namespace terrier::execution::util {

/**
 * Utility class containing vectorized operations.
 */
class VectorUtil : public common::AllStatic {
 public:
  /**
   * Intersect the sorted selection vectors @em sel_vector_1 with @em sel_vector_2 with lengths @em sel_vector_1_len and
   * @em sel_vector_2_len, respectively. Store the result in @em out_sel_vector. The function returns the number of
   * elements in the output selection vector.
   *
   * @param sel_vector_1 The fi
   *
   * rst input selection vector.
   * @param sel_vector_1_len The length of the first input selection vector.
   * @param sel_vector_2 The second input selection vector.
   * @param sel_vector_2_len The length of the second input selection vector.
   * @param out_sel_vector The output selection vector storing the result of the intersection.
   * @return The number of elements in the output selection vector.
   */
  [[nodiscard]] static uint32_t IntersectSelected(const sel_t *sel_vector_1, uint32_t sel_vector_1_len,
                                                  const sel_t *sel_vector_2, uint32_t sel_vector_2_len,
                                                  sel_t *out_sel_vector);

  /**
   * Intersect the sorted selection vector @em sel_vector whose length is @em sel_vector_len with the bit vector
   * @em bit_vector of @em bit_vector_len bits. Store the result in @em out_sel_vector.
   *
   * @param sel_vector The input selection vector.
   * @param sel_vector_len The length of the input selection vector.
   * @param bit_vector The input bit vector.
   * @param bit_vector_len The length of the bit vector in bits.
   * @param[out] out_sel_vector The output selection vector storing the result of the intersection.
   * @return The number of elements in the output selection vector.
<<<<<<< HEAD
   */
  [[nodiscard]] static uint32_t IntersectSelected(const sel_t *sel_vector, uint32_t sel_vector_len,
                                                  const uint64_t *bit_vector, uint32_t bit_vector_len,
                                                  sel_t *out_sel_vector);

  /**
   * Populate the output selection vector @em out_sel_vector with all indexes that do not appear in the input selection
   * vector @em sel_vector.
   *
   * @param n The maximum number of indexes that can appear in the selection vector.
   * @param sel_vector The input selection vector.
   * @param sel_vector_len The number of elements in the input selection vector.
   * @param[out] out_sel_vector The output selection vector.
   * @return The number of elements in the output selection vector.
   */
  [[nodiscard]] static uint32_t DiffSelected(uint32_t n, const sel_t *sel_vector, uint32_t sel_vector_len,
                                             sel_t *out_sel_vector);

  /**
   * Convert a selection vector into a byte vector. For each index in @em sel_vector set the corresponding byte in the
   * @em byte_vector to the saturated 8-bit integer 0xFF.
   *
   * @pre The size of the selection vector and byte output vector must match!
   *
   * @param num_elems The number of elements in the selection vector.
   * @param sel_vector The input selection index vector.
   * @param[out] byte_vector The output byte vector.
   */
  static void SelectionVectorToByteVector(const sel_t *sel_vector, uint32_t num_elems, uint8_t *byte_vector);

  /**
   * Convert a byte vector into a selection vector. Store the indexes positions of all saturated byte values 0xFF into
   * the selection vector @em sel_vector.
   *
   * @pre The capacity of the output selection vector must be at least that of the byte vector.
   *
   * @param num_bytes The number of elements in the byte vector.
   * @param byte_vector The input byte vector.
   * @param[out] sel_vector The output selection vector.
   * @return The number of elements in the selection vector.
   */
  [[nodiscard]] static uint32_t ByteVectorToSelectionVector(const uint8_t *byte_vector, uint32_t num_bytes,
                                                            sel_t *sel_vector);

  /**
   * Convert a byte vector to a bit vector. Set the corresponding bit in the bit vector @em bit_vector of all positions
   * in the byte vector containing a saturated byte value 0xFF.
   *
   * @pre The bit vector capacity must be at least that of the byte vector.
   *
   * @param num_bytes The number of elements in the byte vector.
   * @param byte_vector The input byte vector.
   * @param[out] bit_vector The output bit vector.
   */
  static void ByteVectorToBitVector(const uint8_t *byte_vector, uint32_t num_bytes, uint64_t *bit_vector);

  /**
   * Convert a bit vector into a byte vector. For all set bits in the input bit vector, set the corresponding byte to a
   * saturated 8-bit integer.
   *
   * @pre The capacity of the output byte vector must be at least that of the bit vector.
   *
   * @param num_bits The number of bits in the bit vector.
   * @param bit_vector The input bit vector, passed along as an array of words.
   * @param byte_vector The output byte vector.
   */
  static void BitVectorToByteVector(const uint64_t *bit_vector, uint32_t num_bits, uint8_t *byte_vector);

  /**
   * Convert a bit vector into a densely packed selection vector. Extract the indexes of all set (1) bits and store into
   * the output selection vector. The resulting selection vector is guaranteed to be sorted ascending.
   *
   * NOTE: Use this if you do not know the density of the bit vector. Otherwise, use the sparse or dense implementations
   *       below which are optimized as appropriate.
   *
   * @param bit_vector The input bit vector.
   * @param num_bits The number of bits in the bit vector. This must match the maximum capacity of
   *                 the output selection vector!
   * @param[out] sel_vector The output selection vector.
   * @return The number of elements in the selection vector.
   */
=======
   */
  [[nodiscard]] static uint32_t IntersectSelected(const sel_t *sel_vector, uint32_t sel_vector_len,
                                                  const uint64_t *bit_vector, uint32_t bit_vector_len,
                                                  sel_t *out_sel_vector);

  /**
   * Populate the output selection vector @em out_sel_vector with all indexes that do not appear in the input selection
   * vector @em sel_vector.
   *
   * @param n The maximum number of indexes that can appear in the selection vector.
   * @param sel_vector The input selection vector.
   * @param sel_vector_len The number of elements in the input selection vector.
   * @param[out] out_sel_vector The output selection vector.
   * @return The number of elements in the output selection vector.
   */
  [[nodiscard]] static uint32_t DiffSelected(uint32_t n, const sel_t *sel_vector, uint32_t sel_vector_len,
                                             sel_t *out_sel_vector);

  /**
   * Convert a selection vector into a byte vector. For each index in @em sel_vector set the corresponding byte in the
   * @em byte_vector to the saturated 8-bit integer 0xFF.
   *
   * @pre The size of the selection vector and byte output vector must match!
   *
   * @param num_elems The number of elements in the selection vector.
   * @param sel_vector The input selection index vector.
   * @param[out] byte_vector The output byte vector.
   */
  static void SelectionVectorToByteVector(const sel_t *sel_vector, uint32_t num_elems, uint8_t *byte_vector);

  /**
   * Convert a byte vector into a selection vector. Store the indexes positions of all saturated byte values 0xFF into
   * the selection vector @em sel_vector.
   *
   * @pre The capacity of the output selection vector must be at least that of the byte vector.
   *
   * @param num_bytes The number of elements in the byte vector.
   * @param byte_vector The input byte vector.
   * @param[out] sel_vector The output selection vector.
   * @return The number of elements in the selection vector.
   */
  [[nodiscard]] static uint32_t ByteVectorToSelectionVector(const uint8_t *byte_vector, uint32_t num_bytes,
                                                            sel_t *sel_vector);

  /**
   * Convert a byte vector to a bit vector. Set the corresponding bit in the bit vector @em bit_vector of all positions
   * in the byte vector containing a saturated byte value 0xFF.
   *
   * @pre The bit vector capacity must be at least that of the byte vector.
   *
   * @param num_bytes The number of elements in the byte vector.
   * @param byte_vector The input byte vector.
   * @param[out] bit_vector The output bit vector.
   */
  static void ByteVectorToBitVector(const uint8_t *byte_vector, uint32_t num_bytes, uint64_t *bit_vector);

  /**
   * Convert a bit vector into a byte vector. For all set bits in the input bit vector, set the corresponding byte to a
   * saturated 8-bit integer.
   *
   * @pre The capacity of the output byte vector must be at least that of the bit vector.
   *
   * @param num_bits The number of bits in the bit vector.
   * @param bit_vector The input bit vector, passed along as an array of words.
   * @param byte_vector The output byte vector.
   */
  static void BitVectorToByteVector(const uint64_t *bit_vector, uint32_t num_bits, uint8_t *byte_vector);

  /**
   * Convert a bit vector into a densely packed selection vector. Extract the indexes of all set (1) bits and store into
   * the output selection vector. The resulting selection vector is guaranteed to be sorted ascending.
   *
   * NOTE: Use this if you do not know the density of the bit vector. Otherwise, use the sparse or dense implementations
   *       below which are optimized as appropriate.
   *
   * @param bit_vector The input bit vector.
   * @param num_bits The number of bits in the bit vector. This must match the maximum capacity of
   *                 the output selection vector!
   * @param[out] sel_vector The output selection vector.
   * @return The number of elements in the selection vector.
   */
>>>>>>> 0e619c0b
  [[nodiscard]] static uint32_t BitVectorToSelectionVector(const uint64_t *bit_vector, uint32_t num_bits,
                                                           sel_t *sel_vector);

 private:
<<<<<<< HEAD
  [[nodiscard]] static uint32_t BitVectorToSelectionVector_Sparse(const uint64_t *bit_vector, uint32_t num_bits,
                                                                  sel_t *sel_vector);

  [[nodiscard]] static uint32_t BitVectorToSelectionVector_Dense(const uint64_t *bit_vector, uint32_t num_bits,
                                                                 sel_t *sel_vector);

  [[nodiscard]] static uint32_t BitVectorToSelectionVector_Dense_AVX2(const uint64_t *bit_vector, uint32_t num_bits,
                                                                      sel_t *sel_vector);

  [[nodiscard]] static uint32_t BitVectorToSelectionVector_Dense_AVX512(const uint64_t *bit_vector, uint32_t num_bits,
                                                                        sel_t *sel_vector);

  /** A sorted-set difference implementation using purely scalar operations. */
  [[nodiscard]] static uint32_t DiffSelected_Scalar(uint32_t n, const sel_t *sel_vector, uint32_t m,
                                                    sel_t *out_sel_vector);
=======
  FRIEND_TEST(VectorUtilTest, BitToSelectionVector_Sparse_vs_Dense);
  FRIEND_TEST(VectorUtilTest, DiffSelected);
  FRIEND_TEST(VectorUtilTest, DiffSelectedWithScratchPad);
  FRIEND_TEST(VectorUtilTest, IntersectScalar);
  FRIEND_TEST(VectorUtilTest, PerfIntersectSelected);

  [[nodiscard]] static uint32_t BitVectorToSelectionVectorSparse(const uint64_t *bit_vector, uint32_t num_bits,
                                                                 sel_t *sel_vector);

  [[nodiscard]] static uint32_t BitVectorToSelectionVectorDense(const uint64_t *bit_vector, uint32_t num_bits,
                                                                sel_t *sel_vector);

  [[nodiscard]] static uint32_t BitVectorToSelectionVectorDenseAvX2(const uint64_t *bit_vector, uint32_t num_bits,
                                                                    sel_t *sel_vector);

  [[nodiscard]] static uint32_t BitVectorToSelectionVectorDenseAVX512(const uint64_t *bit_vector, uint32_t num_bits,
                                                                      sel_t *sel_vector);

  /** A sorted-set difference implementation using purely scalar operations. */
  [[nodiscard]] static uint32_t DiffSelectedScalar(uint32_t n, const sel_t *sel_vector, uint32_t m,
                                                   sel_t *out_sel_vector);
>>>>>>> 0e619c0b

  /**
   * A sorted-set difference implementation that uses a little extra memory (the scratchpad) and executes more
   * instructions, but has better CPI, and is faster in the common case.
   */
<<<<<<< HEAD
  [[nodiscard]] static uint32_t DiffSelected_WithScratchPad(uint32_t n, const sel_t *sel_vector,
                                                            uint32_t sel_vector_len, sel_t *out_sel_vector,
                                                            uint8_t *scratch);
=======
  [[nodiscard]] static uint32_t DiffSelectedWithScratchPad(uint32_t n, const sel_t *sel_vector, uint32_t sel_vector_len,
                                                           sel_t *out_sel_vector, uint8_t *scratch);
>>>>>>> 0e619c0b
};

}  // namespace terrier::execution::util<|MERGE_RESOLUTION|>--- conflicted
+++ resolved
@@ -39,7 +39,6 @@
    * @param bit_vector_len The length of the bit vector in bits.
    * @param[out] out_sel_vector The output selection vector storing the result of the intersection.
    * @return The number of elements in the output selection vector.
-<<<<<<< HEAD
    */
   [[nodiscard]] static uint32_t IntersectSelected(const sel_t *sel_vector, uint32_t sel_vector_len,
                                                   const uint64_t *bit_vector, uint32_t bit_vector_len,
@@ -121,110 +120,10 @@
    * @param[out] sel_vector The output selection vector.
    * @return The number of elements in the selection vector.
    */
-=======
-   */
-  [[nodiscard]] static uint32_t IntersectSelected(const sel_t *sel_vector, uint32_t sel_vector_len,
-                                                  const uint64_t *bit_vector, uint32_t bit_vector_len,
-                                                  sel_t *out_sel_vector);
-
-  /**
-   * Populate the output selection vector @em out_sel_vector with all indexes that do not appear in the input selection
-   * vector @em sel_vector.
-   *
-   * @param n The maximum number of indexes that can appear in the selection vector.
-   * @param sel_vector The input selection vector.
-   * @param sel_vector_len The number of elements in the input selection vector.
-   * @param[out] out_sel_vector The output selection vector.
-   * @return The number of elements in the output selection vector.
-   */
-  [[nodiscard]] static uint32_t DiffSelected(uint32_t n, const sel_t *sel_vector, uint32_t sel_vector_len,
-                                             sel_t *out_sel_vector);
-
-  /**
-   * Convert a selection vector into a byte vector. For each index in @em sel_vector set the corresponding byte in the
-   * @em byte_vector to the saturated 8-bit integer 0xFF.
-   *
-   * @pre The size of the selection vector and byte output vector must match!
-   *
-   * @param num_elems The number of elements in the selection vector.
-   * @param sel_vector The input selection index vector.
-   * @param[out] byte_vector The output byte vector.
-   */
-  static void SelectionVectorToByteVector(const sel_t *sel_vector, uint32_t num_elems, uint8_t *byte_vector);
-
-  /**
-   * Convert a byte vector into a selection vector. Store the indexes positions of all saturated byte values 0xFF into
-   * the selection vector @em sel_vector.
-   *
-   * @pre The capacity of the output selection vector must be at least that of the byte vector.
-   *
-   * @param num_bytes The number of elements in the byte vector.
-   * @param byte_vector The input byte vector.
-   * @param[out] sel_vector The output selection vector.
-   * @return The number of elements in the selection vector.
-   */
-  [[nodiscard]] static uint32_t ByteVectorToSelectionVector(const uint8_t *byte_vector, uint32_t num_bytes,
-                                                            sel_t *sel_vector);
-
-  /**
-   * Convert a byte vector to a bit vector. Set the corresponding bit in the bit vector @em bit_vector of all positions
-   * in the byte vector containing a saturated byte value 0xFF.
-   *
-   * @pre The bit vector capacity must be at least that of the byte vector.
-   *
-   * @param num_bytes The number of elements in the byte vector.
-   * @param byte_vector The input byte vector.
-   * @param[out] bit_vector The output bit vector.
-   */
-  static void ByteVectorToBitVector(const uint8_t *byte_vector, uint32_t num_bytes, uint64_t *bit_vector);
-
-  /**
-   * Convert a bit vector into a byte vector. For all set bits in the input bit vector, set the corresponding byte to a
-   * saturated 8-bit integer.
-   *
-   * @pre The capacity of the output byte vector must be at least that of the bit vector.
-   *
-   * @param num_bits The number of bits in the bit vector.
-   * @param bit_vector The input bit vector, passed along as an array of words.
-   * @param byte_vector The output byte vector.
-   */
-  static void BitVectorToByteVector(const uint64_t *bit_vector, uint32_t num_bits, uint8_t *byte_vector);
-
-  /**
-   * Convert a bit vector into a densely packed selection vector. Extract the indexes of all set (1) bits and store into
-   * the output selection vector. The resulting selection vector is guaranteed to be sorted ascending.
-   *
-   * NOTE: Use this if you do not know the density of the bit vector. Otherwise, use the sparse or dense implementations
-   *       below which are optimized as appropriate.
-   *
-   * @param bit_vector The input bit vector.
-   * @param num_bits The number of bits in the bit vector. This must match the maximum capacity of
-   *                 the output selection vector!
-   * @param[out] sel_vector The output selection vector.
-   * @return The number of elements in the selection vector.
-   */
->>>>>>> 0e619c0b
   [[nodiscard]] static uint32_t BitVectorToSelectionVector(const uint64_t *bit_vector, uint32_t num_bits,
                                                            sel_t *sel_vector);
 
  private:
-<<<<<<< HEAD
-  [[nodiscard]] static uint32_t BitVectorToSelectionVector_Sparse(const uint64_t *bit_vector, uint32_t num_bits,
-                                                                  sel_t *sel_vector);
-
-  [[nodiscard]] static uint32_t BitVectorToSelectionVector_Dense(const uint64_t *bit_vector, uint32_t num_bits,
-                                                                 sel_t *sel_vector);
-
-  [[nodiscard]] static uint32_t BitVectorToSelectionVector_Dense_AVX2(const uint64_t *bit_vector, uint32_t num_bits,
-                                                                      sel_t *sel_vector);
-
-  [[nodiscard]] static uint32_t BitVectorToSelectionVector_Dense_AVX512(const uint64_t *bit_vector, uint32_t num_bits,
-                                                                        sel_t *sel_vector);
-
-  /** A sorted-set difference implementation using purely scalar operations. */
-  [[nodiscard]] static uint32_t DiffSelected_Scalar(uint32_t n, const sel_t *sel_vector, uint32_t m,
-                                                    sel_t *out_sel_vector);
-=======
   FRIEND_TEST(VectorUtilTest, BitToSelectionVector_Sparse_vs_Dense);
   FRIEND_TEST(VectorUtilTest, DiffSelected);
   FRIEND_TEST(VectorUtilTest, DiffSelectedWithScratchPad);
@@ -246,20 +145,13 @@
   /** A sorted-set difference implementation using purely scalar operations. */
   [[nodiscard]] static uint32_t DiffSelectedScalar(uint32_t n, const sel_t *sel_vector, uint32_t m,
                                                    sel_t *out_sel_vector);
->>>>>>> 0e619c0b
 
   /**
    * A sorted-set difference implementation that uses a little extra memory (the scratchpad) and executes more
    * instructions, but has better CPI, and is faster in the common case.
    */
-<<<<<<< HEAD
-  [[nodiscard]] static uint32_t DiffSelected_WithScratchPad(uint32_t n, const sel_t *sel_vector,
-                                                            uint32_t sel_vector_len, sel_t *out_sel_vector,
-                                                            uint8_t *scratch);
-=======
   [[nodiscard]] static uint32_t DiffSelectedWithScratchPad(uint32_t n, const sel_t *sel_vector, uint32_t sel_vector_len,
                                                            sel_t *out_sel_vector, uint8_t *scratch);
->>>>>>> 0e619c0b
 };
 
 }  // namespace terrier::execution::util