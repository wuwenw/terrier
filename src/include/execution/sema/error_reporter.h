#pragma once

#include <iosfwd>
#include <string>
#include <utility>
#include <variant>
#include <vector>

#include "execution/ast/identifier.h"
#include "execution/parsing/token.h"
#include "execution/sema/error_message.h"
#include "execution/util/execution_common.h"
#include "execution/util/region_containers.h"

namespace terrier::execution {

namespace ast {
class Type;
}  // namespace ast

namespace sema {

namespace detail {

/**
 * Argument that's passed in
 * @tparam T type of the argument
 */
template <typename T>
struct PassArgument {
  /**
   * type of the argument
   */
  using type = T;
};

}  // namespace detail

/**
 * Used to report errors found during compilation.
 */
class ErrorReporter {
 public:
  /**
   * Constructor
   * @param region region to use for allocation
   */
  explicit ErrorReporter(util::Region *region) : region_(region), errors_(region) {}

  /**
   * Record an error
   * @tparam ArgTypes types of the arguments
   * @param pos source position
   * @param message error message
   * @param args arguments to pass
   */
  template <typename... ArgTypes>
  void Report(const SourcePosition &pos, const ErrorMessage<ArgTypes...> &message,
              typename detail::PassArgument<ArgTypes>::type... args) {
    errors_.emplace_back(region_, pos, message, std::forward<ArgTypes>(args)...);
  }

  /**
   * Have any errors been reported?
   */
  bool HasErrors() const { return !errors_.empty(); }

  /**
   * Clears the list of errors
   */
  void Reset() { errors_.clear(); }

  /**
   * Serializes the list of errors
   */
  std::string SerializeErrors();

 private:
  /*
   * A single argument in the error message
   */
  class MessageArgument {
   public:
    explicit MessageArgument(const char *str) : arg_(str) {}

    explicit MessageArgument(ast::Identifier str) : MessageArgument(str.GetData()) {}

    explicit MessageArgument(SourcePosition pos) : arg_(pos) {}

<<<<<<< HEAD
    explicit MessageArgument(ast::Identifier str) : MessageArgument(str.GetData()) {}
=======
    explicit MessageArgument(int32_t integer) : arg_(integer) {}
>>>>>>> 98dedf3f

    explicit MessageArgument(ast::Type *type) : arg_(type) {}

    explicit MessageArgument(parsing::Token::Type type) : arg_(type) {}

   private:
    friend class ErrorReporter;
    void FormatMessageArgument(std::string *str) const;

    std::variant<const char *, int32_t, SourcePosition, parsing::Token::Type, ast::Type *> arg_;
  };

  /*
   * An encapsulated error message with proper argument types that can be
   * formatted and printed.
   */
  class MessageWithArgs {
   public:
    template <typename... ArgTypes>
    MessageWithArgs(util::Region *region, const SourcePosition &pos, const ErrorMessage<ArgTypes...> &message,
                    typename detail::PassArgument<ArgTypes>::type... args)
        : pos_(pos), id_(message.id_), args_(region) {
      args_.insert(args_.end(), {MessageArgument(std::move(args))...});
    }

    const SourcePosition &Position() const { return pos_; }

    ErrorMessageId GetErrorMessageId() const { return id_; }

   private:
    friend class ErrorReporter;
    std::string FormatMessage() const;

   private:
    const SourcePosition pos_;
    ErrorMessageId id_;
    util::RegionVector<MessageArgument> args_;
  };

 private:
  // Memory region
  util::Region *region_;

  // List of all errors
  util::RegionVector<MessageWithArgs> errors_;
};

}  // namespace sema
}  // namespace terrier::execution<|MERGE_RESOLUTION|>--- conflicted
+++ resolved
@@ -87,11 +87,7 @@
 
     explicit MessageArgument(SourcePosition pos) : arg_(pos) {}
 
-<<<<<<< HEAD
-    explicit MessageArgument(ast::Identifier str) : MessageArgument(str.GetData()) {}
-=======
     explicit MessageArgument(int32_t integer) : arg_(integer) {}
->>>>>>> 98dedf3f
 
     explicit MessageArgument(ast::Type *type) : arg_(type) {}
 
