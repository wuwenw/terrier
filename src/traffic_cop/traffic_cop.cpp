#include "traffic_cop/traffic_cop.h"

#include <future>  // NOLINT
#include <memory>
#include <string>
#include <utility>
#include <vector>

#include "binder/bind_node_visitor.h"
#include "catalog/catalog.h"
#include "catalog/catalog_accessor.h"
#include "common/exception.h"
#include "execution/exec/execution_context.h"
#include "execution/exec/output.h"
#include "execution/executable_query.h"
#include "execution/sql/ddl_executors.h"
#include "execution/vm/module.h"
#include "network/connection_context.h"
#include "network/postgres/portal.h"
#include "network/postgres/postgres_packet_writer.h"
#include "network/postgres/postgres_protocol_interpreter.h"
#include "network/postgres/statement.h"
#include "optimizer/abstract_optimizer.h"
#include "optimizer/cost_model/trivial_cost_model.h"
#include "optimizer/operator_node.h"
#include "optimizer/optimizer.h"
#include "optimizer/properties.h"
#include "optimizer/property_set.h"
#include "optimizer/query_to_operator_transformer.h"
#include "optimizer/statistics/stats_storage.h"
#include "parser/postgresparser.h"
#include "planner/plannodes/abstract_plan_node.h"
#include "traffic_cop/traffic_cop_defs.h"
#include "traffic_cop/traffic_cop_util.h"
#include "transaction/transaction_manager.h"

namespace terrier::trafficcop {

static void CommitCallback(void *const callback_arg) {
  auto *const promise = reinterpret_cast<std::promise<bool> *const>(callback_arg);
  promise->set_value(true);
}

void TrafficCop::BeginTransaction(const common::ManagedPointer<network::ConnectionContext> connection_ctx) const {
  TERRIER_ASSERT(connection_ctx->TransactionState() == network::NetworkTransactionStateType::IDLE,
                 "Invalid ConnectionContext state, already in a transaction.");
  const auto txn = txn_manager_->BeginTransaction();
  connection_ctx->SetTransaction(common::ManagedPointer(txn));
  connection_ctx->SetAccessor(catalog_->GetAccessor(common::ManagedPointer(txn), connection_ctx->GetDatabaseOid()));
}

void TrafficCop::EndTransaction(const common::ManagedPointer<network::ConnectionContext> connection_ctx,
                                const network::QueryType query_type) const {
  TERRIER_ASSERT(query_type == network::QueryType::QUERY_COMMIT || query_type == network::QueryType::QUERY_ROLLBACK,
                 "EndTransaction called with invalid QueryType.");
  const auto txn = connection_ctx->Transaction();
  if (query_type == network::QueryType::QUERY_COMMIT) {
    TERRIER_ASSERT(connection_ctx->TransactionState() == network::NetworkTransactionStateType::BLOCK,
                   "Invalid ConnectionContext state, not in a transaction that can be committed.");
    // Set up a blocking callback. Will be invoked when we can tell the client that commit is complete.
    std::promise<bool> promise;
    auto future = promise.get_future();
    TERRIER_ASSERT(future.valid(), "future must be valid for synchronization to work.");
    txn_manager_->Commit(txn.Get(), CommitCallback, &promise);
    future.wait();
    TERRIER_ASSERT(future.get(), "Got past the wait() without the value being set to true. That's weird.");
  } else {
    TERRIER_ASSERT(connection_ctx->TransactionState() != network::NetworkTransactionStateType::IDLE,
                   "Invalid ConnectionContext state, not in a transaction that can be aborted.");
    txn_manager_->Abort(txn.Get());
  }
  connection_ctx->SetTransaction(nullptr);
  connection_ctx->SetAccessor(nullptr);
}

void TrafficCop::HandBufferToReplication(std::unique_ptr<network::ReadBuffer> buffer) {
  TERRIER_ASSERT(replication_log_provider_ != DISABLED, "Should not be handing off logs if no log provider was given");
  replication_log_provider_->HandBufferToReplication(std::move(buffer));
}

void TrafficCop::ExecuteTransactionStatement(const common::ManagedPointer<network::ConnectionContext> connection_ctx,
                                             const common::ManagedPointer<network::PostgresPacketWriter> out,
                                             const bool explicit_txn_block,
                                             const terrier::network::QueryType query_type) const {
  TERRIER_ASSERT(query_type == network::QueryType::QUERY_COMMIT || query_type == network::QueryType::QUERY_ROLLBACK ||
                     query_type == network::QueryType::QUERY_BEGIN,
                 "ExecuteTransactionStatement called with invalid QueryType.");
  switch (query_type) {
    case network::QueryType::QUERY_BEGIN: {
      TERRIER_ASSERT(connection_ctx->TransactionState() != network::NetworkTransactionStateType::FAIL,
                     "We're in an aborted state. This should have been caught already before calling this function.");
      if (explicit_txn_block) {
        out->WriteNoticeResponse("WARNING:  there is already a transaction in progress");
        break;
      }
      break;
    }
    case network::QueryType::QUERY_COMMIT: {
      if (!explicit_txn_block) {
        out->WriteNoticeResponse("WARNING:  there is no transaction in progress");
        break;
      }
      if (connection_ctx->TransactionState() == network::NetworkTransactionStateType::FAIL) {
        EndTransaction(connection_ctx, network::QueryType::QUERY_ROLLBACK);
        out->WriteCommandComplete(network::QueryType::QUERY_ROLLBACK, 0);
        return;
      }
      EndTransaction(connection_ctx, network::QueryType::QUERY_COMMIT);
      break;
    }
    case network::QueryType::QUERY_ROLLBACK: {
      if (!explicit_txn_block) {
        out->WriteNoticeResponse("WARNING:  there is no transaction in progress");
        break;
      }
      EndTransaction(connection_ctx, network::QueryType::QUERY_ROLLBACK);
      break;
    }
    default:
      UNREACHABLE("ExecuteTransactionStatement called with invalid QueryType.");
  }
  out->WriteCommandComplete(query_type, 0);
}

std::unique_ptr<planner::AbstractPlanNode> TrafficCop::OptimizeBoundQuery(
    const common::ManagedPointer<network::ConnectionContext> connection_ctx,
    const common::ManagedPointer<parser::ParseResult> query) const {
  TERRIER_ASSERT(connection_ctx->TransactionState() == network::NetworkTransactionStateType::BLOCK,
                 "Not in a valid txn. This should have been caught before calling this function.");

  return TrafficCopUtil::Optimize(connection_ctx->Transaction(), connection_ctx->Accessor(), query,
                                  connection_ctx->GetDatabaseOid(), stats_storage_,
                                  std::make_unique<optimizer::TrivialCostModel>(), optimizer_timeout_);
}

TrafficCopResult TrafficCop::ExecuteCreateStatement(
    const common::ManagedPointer<network::ConnectionContext> connection_ctx,
    const common::ManagedPointer<planner::AbstractPlanNode> physical_plan,
    const terrier::network::QueryType query_type) const {
  TERRIER_ASSERT(connection_ctx->TransactionState() == network::NetworkTransactionStateType::BLOCK,
                 "Not in a valid txn. This should have been caught before calling this function.");
  TERRIER_ASSERT(
      query_type == network::QueryType::QUERY_CREATE_TABLE || query_type == network::QueryType::QUERY_CREATE_SCHEMA ||
          query_type == network::QueryType::QUERY_CREATE_INDEX || query_type == network::QueryType::QUERY_CREATE_DB ||
          query_type == network::QueryType::QUERY_CREATE_VIEW || query_type == network::QueryType::QUERY_CREATE_TRIGGER,
      "ExecuteCreateStatement called with invalid QueryType.");
  switch (query_type) {
    case network::QueryType::QUERY_CREATE_TABLE: {
      if (execution::sql::DDLExecutors::CreateTableExecutor(
              physical_plan.CastManagedPointerTo<planner::CreateTablePlanNode>(), connection_ctx->Accessor(),
              connection_ctx->GetDatabaseOid())) {
        return {ResultType::COMPLETE, 0};
      }
      break;
    }
    case network::QueryType::QUERY_CREATE_DB: {
      if (execution::sql::DDLExecutors::CreateDatabaseExecutor(
              physical_plan.CastManagedPointerTo<planner::CreateDatabasePlanNode>(), connection_ctx->Accessor())) {
        return {ResultType::COMPLETE, 0};
      }
      break;
    }
    case network::QueryType::QUERY_CREATE_INDEX: {
      // Create a transaction for the index builder
      const auto populate_txn = txn_manager_->BeginTransaction();
      if (execution::sql::DDLExecutors::CreateIndexExecutor(
<<<<<<< HEAD
              physical_plan.CastManagedPointerTo<planner::CreateIndexPlanNode>(), connection_ctx->Accessor(),
              common::ManagedPointer(populate_txn))) {
        if (populate_txn->MustAbort()) {
          out->WriteErrorResponse("ERROR:  failed to execute CREATE INDEX");
          connection_ctx->Transaction()->SetMustAbort();
          txn_manager_->Abort(populate_txn);
          return;
        }
        // Set up a blocking callback to wait for the populate txn to finish
        std::promise<bool> promise;
        auto future = promise.get_future();
        TERRIER_ASSERT(future.valid(), "future must be valid for synchronization to work.");
        txn_manager_->Commit(populate_txn, CommitCallback, &promise);
        future.wait();
        out->WriteCommandComplete(query_type, 0);
        return;
=======
              physical_plan.CastManagedPointerTo<planner::CreateIndexPlanNode>(), connection_ctx->Accessor())) {
        return {ResultType::COMPLETE, 0};
>>>>>>> 67784daa
      }
      break;
    }
    case network::QueryType::QUERY_CREATE_SCHEMA: {
      if (execution::sql::DDLExecutors::CreateNamespaceExecutor(
              physical_plan.CastManagedPointerTo<planner::CreateNamespacePlanNode>(), connection_ctx->Accessor())) {
        return {ResultType::COMPLETE, 0};
      }
      break;
    }
    default: {
      return {ResultType::ERROR, "ERROR:  unsupported CREATE statement type"};
    }
  }
  connection_ctx->Transaction()->SetMustAbort();
  return {ResultType::ERROR, "ERROR:  failed to execute CREATE"};
}

TrafficCopResult TrafficCop::ExecuteDropStatement(
    const common::ManagedPointer<network::ConnectionContext> connection_ctx,
    const common::ManagedPointer<planner::AbstractPlanNode> physical_plan,
    const terrier::network::QueryType query_type) const {
  TERRIER_ASSERT(connection_ctx->TransactionState() == network::NetworkTransactionStateType::BLOCK,
                 "Not in a valid txn. This should have been caught before calling this function.");
  TERRIER_ASSERT(
      query_type == network::QueryType::QUERY_DROP_TABLE || query_type == network::QueryType::QUERY_DROP_SCHEMA ||
          query_type == network::QueryType::QUERY_DROP_INDEX || query_type == network::QueryType::QUERY_DROP_DB ||
          query_type == network::QueryType::QUERY_DROP_VIEW || query_type == network::QueryType::QUERY_DROP_TRIGGER,
      "ExecuteDropStatement called with invalid QueryType.");
  switch (query_type) {
    case network::QueryType::QUERY_DROP_TABLE: {
      if (execution::sql::DDLExecutors::DropTableExecutor(
              physical_plan.CastManagedPointerTo<planner::DropTablePlanNode>(), connection_ctx->Accessor())) {
        return {ResultType::COMPLETE, 0};
      }
      break;
    }
    case network::QueryType::QUERY_DROP_DB: {
      if (execution::sql::DDLExecutors::DropDatabaseExecutor(
              physical_plan.CastManagedPointerTo<planner::DropDatabasePlanNode>(), connection_ctx->Accessor(),
              connection_ctx->GetDatabaseOid())) {
        return {ResultType::COMPLETE, 0};
      }
      break;
    }
    case network::QueryType::QUERY_DROP_INDEX: {
      if (execution::sql::DDLExecutors::DropIndexExecutor(
              physical_plan.CastManagedPointerTo<planner::DropIndexPlanNode>(), connection_ctx->Accessor())) {
        return {ResultType::COMPLETE, 0};
      }
      break;
    }
    case network::QueryType::QUERY_DROP_SCHEMA: {
      if (execution::sql::DDLExecutors::DropNamespaceExecutor(
              physical_plan.CastManagedPointerTo<planner::DropNamespacePlanNode>(), connection_ctx->Accessor())) {
        return {ResultType::COMPLETE, 0};
      }
      break;
    }
    default: {
      return {ResultType::ERROR, "ERROR:  unsupported DROP statement type"};
    }
  }
  connection_ctx->Transaction()->SetMustAbort();
  return {ResultType::ERROR, "ERROR:  failed to execute DROP"};
}

std::unique_ptr<parser::ParseResult> TrafficCop::ParseQuery(
    const std::string &query, const common::ManagedPointer<network::ConnectionContext> connection_ctx) const {
  std::unique_ptr<parser::ParseResult> parse_result;
  try {
    parse_result = parser::PostgresParser::BuildParseTree(query);
  } catch (...) {
    // Failed to parse
    // TODO(Matt): handle this in some more verbose manner for the client (return more state)
  }
  return parse_result;
}

TrafficCopResult TrafficCop::BindQuery(
    const common::ManagedPointer<network::ConnectionContext> connection_ctx,
    const common::ManagedPointer<network::Statement> statement,
    const common::ManagedPointer<std::vector<type::TransientValue>> parameters) const {
  TERRIER_ASSERT(connection_ctx->TransactionState() == network::NetworkTransactionStateType::BLOCK,
                 "Not in a valid txn. This should have been caught before calling this function.");
  try {
    binder::BindNodeVisitor visitor(connection_ctx->Accessor(), connection_ctx->GetDatabaseOid());
    visitor.BindNameToNode(statement->ParseResult(), parameters);
  } catch (...) {
    // Failed to bind
    // TODO(Matt): this is a hack to get IF EXISTS to work with our tests, we actually need better support in
    // PostgresParser and the binder should return more state back to the TrafficCop to figure out what to do
    if ((statement->RootStatement()->GetType() == parser::StatementType::DROP &&
         statement->RootStatement().CastManagedPointerTo<parser::DropStatement>()->IsIfExists())) {
      return {ResultType::NOTICE, "NOTICE:  binding failed with an IF EXISTS clause, skipping statement"};
    }
    return {ResultType::ERROR, "ERROR:  binding failed"};
  }
  return {ResultType::COMPLETE, 0};
}

TrafficCopResult TrafficCop::CodegenPhysicalPlan(
    const common::ManagedPointer<network::ConnectionContext> connection_ctx,
    const common::ManagedPointer<network::PostgresPacketWriter> out,
    const common::ManagedPointer<network::Portal> portal) const {
  TERRIER_ASSERT(connection_ctx->TransactionState() == network::NetworkTransactionStateType::BLOCK,
                 "Not in a valid txn. This should have been caught before calling this function.");
  const auto query_type UNUSED_ATTRIBUTE = portal->GetStatement()->GetQueryType();
  const auto physical_plan = portal->PhysicalPlan();
  TERRIER_ASSERT(query_type == network::QueryType::QUERY_SELECT || query_type == network::QueryType::QUERY_INSERT ||
                     query_type == network::QueryType::QUERY_UPDATE || query_type == network::QueryType::QUERY_DELETE,
                 "CodegenAndRunPhysicalPlan called with invalid QueryType.");

  if (portal->GetStatement()->GetExecutableQuery() != nullptr && use_query_cache_) {
    // We've already codegen'd this, move on...
    return {ResultType::COMPLETE, 0};
  }

  // TODO(Matt): We should get rid of the need of an OutputWriter to ExecutionContext since we just throw this one away
  execution::exec::OutputWriter writer(physical_plan->GetOutputSchema(), out, portal->ResultFormats());

  // TODO(Matt): We should get rid of the need of an ExecutionContext to perform codegen since we just throw this one
  // away
  auto exec_ctx = std::make_unique<execution::exec::ExecutionContext>(
      connection_ctx->GetDatabaseOid(), connection_ctx->Transaction(), writer, physical_plan->GetOutputSchema().Get(),
      connection_ctx->Accessor());

  auto exec_query = std::make_unique<execution::ExecutableQuery>(common::ManagedPointer(physical_plan),
                                                                 common::ManagedPointer(exec_ctx));

  // TODO(Matt): handle code generation failing
  portal->GetStatement()->SetExecutableQuery(std::move(exec_query));

  return {ResultType::COMPLETE, 0};
}

TrafficCopResult TrafficCop::RunExecutableQuery(const common::ManagedPointer<network::ConnectionContext> connection_ctx,
                                                const common::ManagedPointer<network::PostgresPacketWriter> out,
                                                const common::ManagedPointer<network::Portal> portal) const {
  TERRIER_ASSERT(connection_ctx->TransactionState() == network::NetworkTransactionStateType::BLOCK,
                 "Not in a valid txn. This should have been caught before calling this function.");
  const auto query_type = portal->GetStatement()->GetQueryType();
  const auto physical_plan = portal->PhysicalPlan();
  TERRIER_ASSERT(query_type == network::QueryType::QUERY_SELECT || query_type == network::QueryType::QUERY_INSERT ||
                     query_type == network::QueryType::QUERY_UPDATE || query_type == network::QueryType::QUERY_DELETE,
                 "CodegenAndRunPhysicalPlan called with invalid QueryType.");
  execution::exec::OutputWriter writer(physical_plan->GetOutputSchema(), out, portal->ResultFormats());

  auto exec_ctx = std::make_unique<execution::exec::ExecutionContext>(
      connection_ctx->GetDatabaseOid(), connection_ctx->Transaction(), writer, physical_plan->GetOutputSchema().Get(),
      connection_ctx->Accessor());

  exec_ctx->SetParams(portal->Parameters());

  const auto exec_query = portal->GetStatement()->GetExecutableQuery();

  exec_query->Run(common::ManagedPointer(exec_ctx), execution::vm::ExecutionMode::Interpret);

  if (connection_ctx->TransactionState() == network::NetworkTransactionStateType::BLOCK) {
    // Execution didn't set us to FAIL state, go ahead and return command complete
    if (query_type == network::QueryType::QUERY_SELECT) {
      // For selects we rely on the OutputWriter to store the number of rows affected because sequential scan
      // iteration can happen in multiple pipelines
      return {ResultType::COMPLETE, writer.NumRows()};
    }
    // Other queries (INSERT, UPDATE, DELETE) retrieve rows affected from the execution context since other queries
    // might not have any output otherwise
    return {ResultType::COMPLETE, exec_ctx->RowsAffected()};
  }

  // TODO(Matt): We need a more verbose way to say what happened during execution (INSERT failed for key conflict,
  // etc.) I suspect we would stash that in the ExecutionContext.
  return {ResultType::ERROR, "Query failed."};
}

std::pair<catalog::db_oid_t, catalog::namespace_oid_t> TrafficCop::CreateTempNamespace(
    const network::connection_id_t connection_id, const std::string &database_name) {
  auto *const txn = txn_manager_->BeginTransaction();
  const auto db_oid = catalog_->GetDatabaseOid(common::ManagedPointer(txn), database_name);

  if (db_oid == catalog::INVALID_DATABASE_OID) {
    // Invalid database name
    txn_manager_->Abort(txn);
    return {catalog::INVALID_DATABASE_OID, catalog::INVALID_NAMESPACE_OID};
  }

  const auto ns_oid =
      catalog_->GetAccessor(common::ManagedPointer(txn), db_oid)
          ->CreateNamespace(std::string(TEMP_NAMESPACE_PREFIX) + std::to_string(static_cast<uint16_t>(connection_id)));
  if (ns_oid == catalog::INVALID_NAMESPACE_OID) {
    // Failed to create new namespace. Could be a concurrent DDL change and worth retrying
    txn_manager_->Abort(txn);
    return {db_oid, catalog::INVALID_NAMESPACE_OID};
  }

  // Success
  txn_manager_->Commit(txn, transaction::TransactionUtil::EmptyCallback, nullptr);
  return {db_oid, ns_oid};
}

bool TrafficCop::DropTempNamespace(const catalog::db_oid_t db_oid, const catalog::namespace_oid_t ns_oid) {
  TERRIER_ASSERT(db_oid != catalog::INVALID_DATABASE_OID, "Called DropTempNamespace() with an invalid database oid.");
  TERRIER_ASSERT(ns_oid != catalog::INVALID_NAMESPACE_OID, "Called DropTempNamespace() with an invalid namespace oid.");
  auto *const txn = txn_manager_->BeginTransaction();
  const auto db_accessor = catalog_->GetAccessor(common::ManagedPointer(txn), db_oid);

  TERRIER_ASSERT(db_accessor != nullptr, "Catalog failed to provide a CatalogAccessor. Was the db_oid still valid?");

  const auto result = db_accessor->DropNamespace(ns_oid);
  if (result) {
    txn_manager_->Commit(txn, transaction::TransactionUtil::EmptyCallback, nullptr);
  } else {
    txn_manager_->Abort(txn);
  }
  return result;
}

}  // namespace terrier::trafficcop<|MERGE_RESOLUTION|>--- conflicted
+++ resolved
@@ -164,14 +164,12 @@
       // Create a transaction for the index builder
       const auto populate_txn = txn_manager_->BeginTransaction();
       if (execution::sql::DDLExecutors::CreateIndexExecutor(
-<<<<<<< HEAD
               physical_plan.CastManagedPointerTo<planner::CreateIndexPlanNode>(), connection_ctx->Accessor(),
               common::ManagedPointer(populate_txn))) {
         if (populate_txn->MustAbort()) {
-          out->WriteErrorResponse("ERROR:  failed to execute CREATE INDEX");
           connection_ctx->Transaction()->SetMustAbort();
           txn_manager_->Abort(populate_txn);
-          return;
+          return {ResultType::ERROR, "ERROR:  failed to execute CREATE INDEX"};
         }
         // Set up a blocking callback to wait for the populate txn to finish
         std::promise<bool> promise;
@@ -179,12 +177,7 @@
         TERRIER_ASSERT(future.valid(), "future must be valid for synchronization to work.");
         txn_manager_->Commit(populate_txn, CommitCallback, &promise);
         future.wait();
-        out->WriteCommandComplete(query_type, 0);
-        return;
-=======
-              physical_plan.CastManagedPointerTo<planner::CreateIndexPlanNode>(), connection_ctx->Accessor())) {
-        return {ResultType::COMPLETE, 0};
->>>>>>> 67784daa
+        return {ResultType::COMPLETE, 0};
       }
       break;
     }
