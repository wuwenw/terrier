--- conflicted
+++ resolved
@@ -22,9 +22,6 @@
 #include "spdlog/fmt/fmt.h"
 #include "tbb/parallel_for_each.h"
 
-/** TODO(WAN): AHT will be rewritten. */
-#define AHT_REWRITE 1
-
 namespace terrier::execution::sql {
 
 class AggregationHashTable::HashToGroupIdMap {
@@ -151,9 +148,10 @@
 // Aggregation Hash Table
 // ---------------------------------------------------------
 
-AggregationHashTable::AggregationHashTable(MemoryPool *memory, const std::size_t payload_size,
-                                           const uint32_t initial_size)
-    : memory_(memory),
+AggregationHashTable::AggregationHashTable(common::ManagedPointer<exec::ExecutionContext> exec_ctx, MemoryPool *memory,
+                                           const std::size_t payload_size, const uint32_t initial_size)
+    : exec_ctx_(exec_ctx),
+      memory_(memory),
       payload_size_(payload_size),
       entries_(HashTableEntry::ComputeEntrySize(payload_size_), MemoryPoolAllocator<byte>(memory_)),
       owned_entries_(memory_),
@@ -175,8 +173,9 @@
   flush_threshold_ = std::max(uint64_t{256}, common::MathUtil::PowerOf2Floor(flush_threshold_));
 }
 
-AggregationHashTable::AggregationHashTable(MemoryPool *memory, std::size_t payload_size)
-    : AggregationHashTable(memory, payload_size, DEFAULT_INITIAL_TABLE_SIZE) {}
+AggregationHashTable::AggregationHashTable(common::ManagedPointer<exec::ExecutionContext> exec_ctx, MemoryPool *memory,
+                                           std::size_t payload_size)
+    : AggregationHashTable(exec_ctx, memory, payload_size, DEFAULT_INITIAL_TABLE_SIZE) {}
 
 AggregationHashTable::~AggregationHashTable() {
   if (batch_state_ != nullptr) {
@@ -313,13 +312,13 @@
   //               use SIMD gathers if hashes vector is full. For some reason it
   //               isn't. Investigate why.
   UnaryOperationExecutor::Execute<hash_t, const HashTableEntry *>(
-      *batch_state_->Hashes(), batch_state_->Entries(),
-      [&](const hash_t hash) noexcept { return hash_table_.FindChainHead(hash); });
+      exec_ctx_, *batch_state_->Hashes(),
+      batch_state_->Entries(), [&](const hash_t hash) noexcept { return hash_table_.FindChainHead(hash); });
 
   // Find non-null entries whose keys must be checked and place them in the
   // key-not-equal list which is used during key equality checking.
   ConstantVector null_ptr(GenericValue::CreatePointer(0));
-  VectorOps::SelectNotEqual(*batch_state_->Entries(), null_ptr, batch_state_->KeyNotEqual());
+  VectorOps::SelectNotEqual(exec_ctx_, *batch_state_->Entries(), null_ptr, batch_state_->KeyNotEqual());
 }
 
 void AggregationHashTable::CheckKeyEquality(VectorProjectionIterator *input_batch,
@@ -352,28 +351,9 @@
   batch_state_->KeyNotEqual()->UnsetFrom(*batch_state_->KeyEqual());
 }
 
-<<<<<<< HEAD
 void AggregationHashTable::FollowNext() {
   auto *raw_entries = reinterpret_cast<HashTableEntry **>(batch_state_->Entries()->GetData());
   batch_state_->KeyNotEqual()->Filter([&](uint64_t i) { return (raw_entries[i] = raw_entries[i]->next_) != nullptr; });
-=======
-template <bool PCIIsFiltered>
-void AggregationHashTable::LookupBatch(ProjectedColumnsIterator *iters[], uint32_t num_elems, hash_t hashes[],
-                                       HashTableEntry *entries[], AggregationHashTable::HashFn hash_fn,
-                                       AggregationHashTable::KeyEqFn key_eq_fn) const {
-  // Compute hash and perform initial lookup
-  ComputeHashAndLoadInitial<PCIIsFiltered>(iters, num_elems, hashes, entries, hash_fn);
-#if !AHT_REWRITE
-  // Determine the indexes of entries that are non-null
-  alignas(common::Constants::CACHELINE_SIZE) uint32_t group_sel[common::Constants::K_DEFAULT_VECTOR_SIZE];
-  uint32_t num_groups = util::VectorUtil::FilterNe(reinterpret_cast<intptr_t *>(entries), iters[0]->NumSelected(),
-                                                   intptr_t(0), group_sel, nullptr);
-
-  // Candidate groups in 'entries' may have hash collisions. Follow the chain
-  // to check key equality.
-  FollowNextLoop<PCIIsFiltered>(iters, num_groups, group_sel, hashes, entries, key_eq_fn);
-#endif
->>>>>>> 0e619c0b
 }
 
 void AggregationHashTable::FindGroups(VectorProjectionIterator *input_batch, const std::vector<uint32_t> &key_indexes) {
@@ -481,7 +461,6 @@
                 [this](const hash_t hash) { return AllocateEntryInternal(hash); });
   }
 
-<<<<<<< HEAD
   // The key-not-equal list contains the list of all TIDs that did not find a
   // matching group. The key-equal list contains TIDs tuples that found a
   // matching group WITHIN this batch. The difference between these lists is
@@ -492,19 +471,6 @@
   VectorProjectionIterator iter(batch_state_->Projection(), batch_state_->KeyNotEqual());
   input_batch->SetVectorProjection(input_batch->GetVectorProjection(), batch_state_->KeyNotEqual());
   init_agg_fn(&iter, input_batch);
-=======
-template <bool PCIIsFiltered>
-void AggregationHashTable::CreateMissingGroups(ProjectedColumnsIterator *iters[], uint32_t num_elems,
-                                               const hash_t hashes[], HashTableEntry *entries[],
-                                               AggregationHashTable::KeyEqFn key_eq_fn,
-                                               AggregationHashTable::InitAggFn init_agg_fn) {
-#if !AHT_REWRITE
-  // Vector storing all the missing group IDs
-  alignas(common::Constants::CACHELINE_SIZE) uint32_t group_sel[common::Constants::K_DEFAULT_VECTOR_SIZE];
-  // Determine which elements are missing a group
-  uint32_t num_groups =
-      util::VectorUtil::FilterEq(reinterpret_cast<intptr_t *>(entries), num_elems, intptr_t(0), group_sel, nullptr);
->>>>>>> 0e619c0b
 
   // All new aggregates have been created. Add in the new groups into found
   // groups; this is the final list.
@@ -534,7 +500,6 @@
         libcount::HLL::Create(DEFAULT_HLL_PRECISION),  // The Hyper-Log-Log estimator
         std::make_unique<HashToGroupIdMap>());         // The Hash-to-GroupID map
   }
-<<<<<<< HEAD
 
   // Reset state for the incoming batch.
   batch_state_->Reset(input_batch);
@@ -547,20 +512,6 @@
 
   // Creating missing groups.
   CreateMissingGroups(input_batch, key_indexes, init_agg_fn);
-=======
-#endif
-}
-
-template <bool PCIIsFiltered>
-void AggregationHashTable::AdvanceGroups(ProjectedColumnsIterator *iters[], uint32_t num_elems,
-                                         HashTableEntry *entries[], AggregationHashTable::AdvanceAggFn advance_agg_fn) {
-#if !AHT_REWRITE
-  // Vector storing all valid group indexes
-  alignas(common::Constants::CACHELINE_SIZE) uint32_t group_sel[common::Constants::K_DEFAULT_VECTOR_SIZE];
-  // All non-null entries are groups that should be updated. Find them now.
-  uint32_t num_groups =
-      util::VectorUtil::FilterNe(reinterpret_cast<intptr_t *>(entries), num_elems, intptr_t(0), group_sel, nullptr);
->>>>>>> 0e619c0b
 
   // If the caller requested a partitioned aggregation, drain the main hash
   // table out to the overflow partitions, but only if needed.
@@ -573,13 +524,9 @@
       Grow();
     }
   }
-<<<<<<< HEAD
 
   // Advance the aggregates for all tuples that found a match.
   AdvanceGroups(input_batch, advance_agg_fn);
-=======
-#endif
->>>>>>> 0e619c0b
 }
 
 void AggregationHashTable::TransferMemoryAndPartitions(
@@ -648,7 +595,7 @@
   // Create it
   auto estimated_size = partition_estimates_[partition_idx]->Estimate();
   auto *agg_table = new (memory_->AllocateAligned(sizeof(AggregationHashTable), alignof(AggregationHashTable), false))
-      AggregationHashTable(memory_, payload_size_, estimated_size);
+      AggregationHashTable(exec_ctx_, memory_, payload_size_, estimated_size);
 
   util::Timer<std::milli> timer;
   timer.Start();
@@ -695,16 +642,9 @@
   // scanned in parallel.
 
   TERRIER_ASSERT(partition_heads_ != nullptr && merge_partition_fn_ != nullptr,
-<<<<<<< HEAD
                  "No overflow partitions allocated, or no merging function allocated. Did you call "
                  "TransferMemoryAndPartitions() before issuing the partitioned scan?");
 
-=======
-                 "No overflow partitions allocated, or no merging function "
-                 "allocated. Did you call TransferMemoryAndPartitions() before "
-                 "issuing the partitioned scan?");
-#if !AHT_REWRITE
->>>>>>> 0e619c0b
   // Determine the non-empty overflow partitions
   std::vector<uint32_t> nonempty_parts;
   nonempty_parts.reserve(DEFAULT_NUM_PARTITIONS);
@@ -727,7 +667,6 @@
     // Scan the partition
     scan_fn(query_state, thread_state, agg_table_partition);
   });
-<<<<<<< HEAD
 
   timer.Stop();
 
@@ -815,9 +754,6 @@
 
   // Move our memory to the target.
   target->owned_entries_.emplace_back(std::move(entries_));
-=======
-#endif
->>>>>>> 0e619c0b
 }
 
 }  // namespace terrier::execution::sql