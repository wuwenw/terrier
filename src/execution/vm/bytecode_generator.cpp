--- conflicted
+++ resolved
@@ -454,24 +454,17 @@
 }
 
 void BytecodeGenerator::VisitLogicalNotExpr(ast::UnaryOpExpr *op) {
-<<<<<<< HEAD
   LocalVar dest = GetExecutionResult()->GetOrCreateDestination(op->GetType());
-  LocalVar input = VisitExpressionForRValue(op->Input());
-  GetEmitter()->EmitUnaryOp(Bytecode::Not, dest, input);
-  GetExecutionResult()->SetDestination(dest.ValueOf());
-=======
-  LocalVar dest = ExecutionResult()->GetOrCreateDestination(op->GetType());
   LocalVar input;
   if (op->GetType()->IsBoolType()) {
-    input = VisitExpressionForRValue(op->Expression());
-    Emitter()->EmitUnaryOp(Bytecode::Not, dest, input);
-    ExecutionResult()->SetDestination(dest.ValueOf());
+    input = VisitExpressionForRValue(op->Input());
+    GetEmitter()->EmitUnaryOp(Bytecode::Not, dest, input);
+    GetExecutionResult()->SetDestination(dest.ValueOf());
   } else if (op->GetType()->IsSqlBooleanType()) {
-    input = VisitExpressionForLValue(op->Expression());
-    Emitter()->EmitUnaryOp(Bytecode::NotSql, dest, input);
-    ExecutionResult()->SetDestination(dest);
-  }
->>>>>>> bc255fd6
+    input = VisitExpressionForLValue(op->Input());
+    GetEmitter()->EmitUnaryOp(Bytecode::NotSql, dest, input);
+    GetExecutionResult()->SetDestination(dest);
+  }
 }
 
 void BytecodeGenerator::VisitUnaryOpExpr(ast::UnaryOpExpr *node) {
