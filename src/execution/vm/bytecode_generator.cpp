#include "execution/vm/bytecode_generator.h"

#include <memory>
#include <string>
#include <utility>
#include <vector>

#include "common/error/exception.h"
#include "common/macros.h"
#include "execution/ast/builtins.h"
#include "execution/ast/context.h"
#include "execution/ast/type.h"
#include "execution/sql/sql_def.h"
#include "execution/vm/bytecode_label.h"
#include "execution/vm/bytecode_module.h"
#include "execution/vm/control_flow_builders.h"
#include "loggers/execution_logger.h"
#include "spdlog/fmt/fmt.h"

namespace terrier::execution::vm {

/**
 * ExpressionResultScope is an RAII class that provides metadata about the usage of an expression
 * and its result. Callers construct one of its subclasses to let children nodes know the context in
 * which the expression's result is needed (i.e., whether the expression is an L-Value or R-Value).
 * It also tracks <b>where</b> the result of an expression is, somewhat emulating destination-driven
 * code generation.
 *
 * This is a base class for both LValue and RValue result scope objects.
 */
class BytecodeGenerator::ExpressionResultScope {
 public:
  /**
   * Construct an expression scope of kind @em kind. The destination where the result of the
   * expression is written to is @em destination.
   * @param generator The code generator.
   * @param kind The kind of expression.
   * @param destination Where the result of the expression is written to.
   */
  ExpressionResultScope(BytecodeGenerator *generator, ast::Expr::Context kind, LocalVar destination = LocalVar())
      : generator_(generator), outer_scope_(generator->GetExecutionResult()), destination_(destination), kind_(kind) {
    generator_->SetExecutionResult(this);
  }

  /**
   * Destructor.
   */
  virtual ~ExpressionResultScope() { generator_->SetExecutionResult(outer_scope_); }

  /**
   * @return True if the expression is an L-Value expression; false otherwise.
   */
  bool IsLValue() const { return kind_ == ast::Expr::Context::LValue; }

  /**
   * @return True if the expression is an R-Value expression; false otherwise.
   */
  bool IsRValue() const { return kind_ == ast::Expr::Context::RValue; }

  /**
   * @return True if the expression has an assigned destination where the result is written to.
   */
  bool HasDestination() const { return !GetDestination().IsInvalid(); }

  /**
   * Return the destination where the result of the expression is written to. If one does not exist,
   * assign one of with type @em type and set it in this scope.
   * @param type The type of the result of the expression.
   * @return The destination where the result of the expression is written to.
   */
  LocalVar GetOrCreateDestination(ast::Type *type) {
    if (!HasDestination()) {
      destination_ = generator_->GetCurrentFunction()->NewLocal(type);
    }

    return destination_;
  }

  /**
   * @return The destination local where the result is written.
   */
  LocalVar GetDestination() const { return destination_; }

  /**
   * Set the local where the result of the expression is written to.
   */
  void SetDestination(LocalVar destination) { destination_ = destination; }

 private:
  BytecodeGenerator *generator_;
  ExpressionResultScope *outer_scope_;
  LocalVar destination_;
  ast::Expr::Context kind_;
};

/**
 * An expression result scope that indicates the result is used as an L-Value.
 */
class BytecodeGenerator::LValueResultScope : public BytecodeGenerator::ExpressionResultScope {
 public:
  explicit LValueResultScope(BytecodeGenerator *generator, LocalVar dest = LocalVar())
      : ExpressionResultScope(generator, ast::Expr::Context::LValue, dest) {}
};

/**
 * An expression result scope that indicates the result is used as an R-Value.
 */
class BytecodeGenerator::RValueResultScope : public BytecodeGenerator::ExpressionResultScope {
 public:
  explicit RValueResultScope(BytecodeGenerator *generator, LocalVar dest = LocalVar())
      : ExpressionResultScope(generator, ast::Expr::Context::RValue, dest) {}
};

/**
 * A handy scoped class that tracks the start and end positions in the bytecode for a given
 * function, automatically setting the range in the function upon going out of scope.
 */
class BytecodeGenerator::BytecodePositionScope {
 public:
  BytecodePositionScope(BytecodeGenerator *generator, FunctionInfo *func)
      : generator_(generator), func_(func), start_offset_(generator->GetEmitter()->GetPosition()) {}

  ~BytecodePositionScope() {
    const std::size_t end_offset = generator_->GetEmitter()->GetPosition();
    func_->SetBytecodeRange(start_offset_, end_offset);
  }

 private:
  BytecodeGenerator *generator_;
  FunctionInfo *func_;
  std::size_t start_offset_;
};

// ---------------------------------------------------------
// Bytecode Generator begins
// ---------------------------------------------------------

BytecodeGenerator::BytecodeGenerator() noexcept : emitter_(&code_) {}

void BytecodeGenerator::VisitIfStmt(ast::IfStmt *node) {
  IfThenElseBuilder if_builder(this);

  // Generate condition check code
  VisitExpressionForTest(node->Condition(), if_builder.GetThenLabel(), if_builder.GetElseLabel(),
                         TestFallthrough::Then);

  // Generate code in "then" block
  if_builder.Then();
  Visit(node->ThenStmt());

  // If there's an "else" block, handle it now
  if (node->ElseStmt() != nullptr) {
    if (!ast::Stmt::IsTerminating(node->ThenStmt())) {
      if_builder.JumpToEnd();
    }
    if_builder.Else();
    Visit(node->ElseStmt());
  }
}

void BytecodeGenerator::VisitIterationStatement(ast::IterationStmt *iteration, LoopBuilder *loop_builder) {
  Visit(iteration->Body());
  loop_builder->BindContinueTarget();
}

void BytecodeGenerator::VisitForStmt(ast::ForStmt *node) {
  LoopBuilder loop_builder(this);

  if (node->Init() != nullptr) {
    Visit(node->Init());
  }

  loop_builder.LoopHeader();

  if (node->Condition() != nullptr) {
    BytecodeLabel loop_body_label;
    VisitExpressionForTest(node->Condition(), &loop_body_label, loop_builder.GetBreakLabel(), TestFallthrough::Then);
  }

  VisitIterationStatement(node, &loop_builder);

  if (node->Next() != nullptr) {
    Visit(node->Next());
  }

  loop_builder.JumpToHeader();
}

void BytecodeGenerator::VisitForInStmt(UNUSED_ATTRIBUTE ast::ForInStmt *node) {
  TERRIER_ASSERT(false, "For-in statements not supported");
}

void BytecodeGenerator::VisitFieldDecl(ast::FieldDecl *node) { AstVisitor::VisitFieldDecl(node); }

void BytecodeGenerator::VisitFunctionDecl(ast::FunctionDecl *node) {
  // The function's TPL type
  auto *func_type = node->TypeRepr()->GetType()->As<ast::FunctionType>();

  // Allocate the function
  FunctionInfo *func_info = AllocateFunc(node->Name().GetData(), func_type);

  {
    // Visit the body of the function. We use this handy scope object to track
    // the start and end position of this function's bytecode in the module's
    // bytecode array. Upon destruction, the scoped class will set the bytecode
    // range in the function.
    BytecodePositionScope position_scope(this, func_info);
    Visit(node->Function());
  }
}

void BytecodeGenerator::VisitIdentifierExpr(ast::IdentifierExpr *node) {
  // Lookup the local in the current function. It must be there through a
  // previous variable declaration (or parameter declaration). What is returned
  // is a pointer to the variable.

  const std::string local_name = node->Name().GetData();
  LocalVar local = GetCurrentFunction()->LookupLocal(local_name);

  if (GetExecutionResult()->IsLValue()) {
    GetExecutionResult()->SetDestination(local);
    return;
  }

  // The caller wants the R-Value of the identifier. So, we need to load it. If
  // the caller did not provide a destination register, we're done. If the
  // caller provided a destination, we need to move the value of the identifier
  // into the provided destination.

  if (!GetExecutionResult()->HasDestination()) {
    GetExecutionResult()->SetDestination(local.ValueOf());
    return;
  }

  LocalVar dest = GetExecutionResult()->GetOrCreateDestination(node->GetType());

  // If the local we want the R-Value of is a parameter, we can't take its
  // pointer for the deref, so we use an assignment. Otherwise, a deref is good.
  if (auto *local_info = GetCurrentFunction()->LookupLocalInfoByName(local_name); local_info->IsParameter()) {
    BuildAssign(dest, local.ValueOf(), node->GetType());
  } else {
    BuildDeref(dest, local, node->GetType());
  }

  GetExecutionResult()->SetDestination(dest);
}

void BytecodeGenerator::VisitImplicitCastExpr(ast::ImplicitCastExpr *node) {
  LocalVar input = VisitExpressionForRValue(node->Input());

  switch (node->GetCastKind()) {
    case ast::CastKind::SqlBoolToBool: {
      LocalVar dest = GetExecutionResult()->GetOrCreateDestination(node->GetType());
      GetEmitter()->Emit(Bytecode::ForceBoolTruth, dest, input);
      GetExecutionResult()->SetDestination(dest.ValueOf());
      break;
    }
    case ast::CastKind::BoolToSqlBool: {
      LocalVar dest = GetExecutionResult()->GetOrCreateDestination(node->GetType());
      GetEmitter()->Emit(Bytecode::InitBool, dest, input);
      GetExecutionResult()->SetDestination(dest);
      break;
    }
    case ast::CastKind::IntToSqlInt: {
      LocalVar dest = GetExecutionResult()->GetOrCreateDestination(node->GetType());
      ast::Expr *arg = node->Input();
      Bytecode bytecode = Bytecode::InitInteger;

      if (arg->IsIntegerLiteral()) {
        int64_t input_val = arg->As<ast::LitExpr>()->Int64Val();
        bool fits_in_int = static_cast<int64_t>(std::numeric_limits<int>::lowest()) <= input_val &&
                           input_val <= static_cast<int64_t>(std::numeric_limits<int>::max());
        if (!fits_in_int) {
          bytecode = Bytecode::InitInteger64;
        }
      }
      GetEmitter()->Emit(bytecode, dest, input);
      GetExecutionResult()->SetDestination(dest);
      break;
    }
    case ast::CastKind::BitCast:
    case ast::CastKind::IntegralCast: {
      // As an optimization, we only issue a new assignment if the input and
      // output types of the cast have different sizes.
      if (node->Input()->GetType()->GetSize() != node->GetType()->GetSize()) {
        LocalVar dest = GetExecutionResult()->GetOrCreateDestination(node->GetType());
        BuildAssign(dest, input, node->GetType());
        GetExecutionResult()->SetDestination(dest.ValueOf());
      } else {
        GetExecutionResult()->SetDestination(input);
      }
      break;
    }
    case ast::CastKind::FloatToSqlReal: {
      LocalVar dest = GetExecutionResult()->GetOrCreateDestination(node->GetType());
      GetEmitter()->Emit(Bytecode::InitReal, dest, input);
      GetExecutionResult()->SetDestination(dest);
      break;
    }
    case ast::CastKind::SqlIntToSqlReal: {
      LocalVar dest = GetExecutionResult()->GetOrCreateDestination(node->GetType());
      GetEmitter()->Emit(Bytecode::IntegerToReal, dest, input);
      GetExecutionResult()->SetDestination(dest);
      break;
    }
    default: {
      throw NOT_IMPLEMENTED_EXCEPTION(
          fmt::format("'{}' cast is not implemented", ast::CastKindToString(node->GetCastKind())));
    }
  }
}

void BytecodeGenerator::VisitArrayIndexExpr(ast::IndexExpr *node) {
  // The type and the element's size
  auto *type = node->Object()->GetType()->As<ast::ArrayType>();
  auto elem_size = type->GetElementType()->GetSize();

  // First, we need to get the base address of the array
  LocalVar arr;
  if (type->HasKnownLength()) {
    arr = VisitExpressionForLValue(node->Object());
  } else {
    arr = VisitExpressionForRValue(node->Object());
  }

  // The next step is to compute the address of the element at the desired index
  // stored in the IndexExpr node. There are two cases we handle:
  //
  // 1. The index is a constant literal
  // 2. The index is variable
  //
  // If the index is a constant literal (e.g., x[4]), then we can immediately
  // compute the offset of the element, and issue a vanilla Lea instruction.
  //
  // If the index is not a constant, we need to evaluate the expression to
  // produce the index, then issue a LeaScaled instruction to compute the
  // address.

  LocalVar elem_ptr = GetCurrentFunction()->NewLocal(node->GetType()->PointerTo());

  if (node->Index()->IsIntegerLiteral()) {
    const auto index = static_cast<int32_t>(node->Index()->As<ast::LitExpr>()->Int64Val());
    TERRIER_ASSERT(index >= 0, "Array indexes must be non-negative");
    GetEmitter()->EmitLea(elem_ptr, arr, (elem_size * index));
  } else {
    LocalVar index = VisitExpressionForRValue(node->Index());
    GetEmitter()->EmitLeaScaled(elem_ptr, arr, index, elem_size, 0);
  }

  elem_ptr = elem_ptr.ValueOf();

  if (GetExecutionResult()->IsLValue()) {
    GetExecutionResult()->SetDestination(elem_ptr);
    return;
  }

  // The caller wants the value of the array element. We just computed the
  // element's pointer (in element_ptr). Just dereference it into the desired
  // location and be done with it.

  LocalVar dest = GetExecutionResult()->GetOrCreateDestination(node->GetType());
  BuildDeref(dest, elem_ptr, node->GetType());
  GetExecutionResult()->SetDestination(dest.ValueOf());
}

void BytecodeGenerator::VisitMapIndexExpr(ast::IndexExpr *node) {}

void BytecodeGenerator::VisitIndexExpr(ast::IndexExpr *node) {
  if (node->Object()->GetType()->IsArrayType()) {
    VisitArrayIndexExpr(node);
  } else {
    VisitMapIndexExpr(node);
  }
}

void BytecodeGenerator::VisitBlockStmt(ast::BlockStmt *node) {
  for (auto *stmt : node->Statements()) {
    Visit(stmt);
  }
}

void BytecodeGenerator::VisitVariableDecl(ast::VariableDecl *node) {
  // Register a new local variable in the function. If the variable has an
  // explicit type specifier, prefer using that. Otherwise, use the type of the
  // initial value resolved after semantic analysis.
  ast::Type *type = nullptr;
  if (node->TypeRepr() != nullptr) {
    TERRIER_ASSERT(node->TypeRepr()->GetType() != nullptr,
                   "Variable with explicit type declaration is missing resolved "
                   "type at runtime!");
    type = node->TypeRepr()->GetType();
  } else {
    TERRIER_ASSERT(node->Initial() != nullptr,
                   "Variable without explicit type declaration is missing an "
                   "initialization expression!");
    TERRIER_ASSERT(node->Initial()->GetType() != nullptr, "Variable with initial value is missing resolved type");
    type = node->Initial()->GetType();
  }

  // Register this variable in the function as a local
  LocalVar local = GetCurrentFunction()->NewLocal(type, node->Name().GetData());

  // If there's an initializer, generate code for it now
  if (node->Initial() != nullptr) {
    VisitExpressionForRValue(node->Initial(), local);
  }
}

void BytecodeGenerator::VisitAddressOfExpr(ast::UnaryOpExpr *op) {
  TERRIER_ASSERT(GetExecutionResult()->IsRValue(), "Address-of expressions must be R-values!");
  LocalVar addr = VisitExpressionForLValue(op->Input());
  if (GetExecutionResult()->HasDestination()) {
    LocalVar dest = GetExecutionResult()->GetDestination();
    BuildAssign(dest, addr, op->GetType());
  } else {
    GetExecutionResult()->SetDestination(addr);
  }
}

void BytecodeGenerator::VisitDerefExpr(ast::UnaryOpExpr *op) {
  LocalVar addr = VisitExpressionForRValue(op->Input());
  if (GetExecutionResult()->IsLValue()) {
    GetExecutionResult()->SetDestination(addr);
  } else {
    LocalVar dest = GetExecutionResult()->GetOrCreateDestination(op->GetType());
    BuildDeref(dest, addr, op->GetType());
    GetExecutionResult()->SetDestination(dest.ValueOf());
  }
}

void BytecodeGenerator::VisitArithmeticUnaryExpr(ast::UnaryOpExpr *op) {
  LocalVar dest = GetExecutionResult()->GetOrCreateDestination(op->GetType());
  LocalVar input = VisitExpressionForRValue(op->Input());

  Bytecode bytecode;
  switch (op->Op()) {
    case parsing::Token::Type::MINUS: {
      bytecode = GetIntTypedBytecode(GET_BASE_FOR_INT_TYPES(Bytecode::Neg), op->GetType());
      break;
    }
    case parsing::Token::Type::BIT_NOT: {
      bytecode = GetIntTypedBytecode(GET_BASE_FOR_INT_TYPES(Bytecode::BitNeg), op->GetType());
      break;
    }
    default: {
      UNREACHABLE("Impossible unary operation");
    }
  }

  // Emit
  GetEmitter()->EmitUnaryOp(bytecode, dest, input);

  // Mark where the result is
  GetExecutionResult()->SetDestination(dest.ValueOf());
}

void BytecodeGenerator::VisitLogicalNotExpr(ast::UnaryOpExpr *op) {
  LocalVar dest = GetExecutionResult()->GetOrCreateDestination(op->GetType());
  LocalVar input;
  if (op->GetType()->IsBoolType()) {
    input = VisitExpressionForRValue(op->Input());
    GetEmitter()->EmitUnaryOp(Bytecode::Not, dest, input);
    GetExecutionResult()->SetDestination(dest.ValueOf());
  } else if (op->GetType()->IsSqlBooleanType()) {
    input = VisitExpressionForLValue(op->Input());
    GetEmitter()->EmitUnaryOp(Bytecode::NotSql, dest, input);
    GetExecutionResult()->SetDestination(dest);
  }
}

void BytecodeGenerator::VisitUnaryOpExpr(ast::UnaryOpExpr *node) {
  switch (node->Op()) {
    case parsing::Token::Type::AMPERSAND: {
      VisitAddressOfExpr(node);
      break;
    }
    case parsing::Token::Type::STAR: {
      VisitDerefExpr(node);
      break;
    }
    case parsing::Token::Type::MINUS:
    case parsing::Token::Type::BIT_NOT: {
      VisitArithmeticUnaryExpr(node);
      break;
    }
    case parsing::Token::Type::BANG: {
      VisitLogicalNotExpr(node);
      break;
    }
    default: {
      UNREACHABLE("Impossible unary operation");
    }
  }
}

void BytecodeGenerator::VisitReturnStmt(ast::ReturnStmt *node) {
  if (node->Ret() != nullptr) {
    LocalVar rv = GetCurrentFunction()->GetReturnValueLocal();
    LocalVar result = VisitExpressionForRValue(node->Ret());
    BuildAssign(rv.ValueOf(), result, node->Ret()->GetType());
  }
  GetEmitter()->EmitReturn();
}

void BytecodeGenerator::VisitSqlConversionCall(ast::CallExpr *call, ast::Builtin builtin) {
  TERRIER_ASSERT(call->GetType() != nullptr, "No return type set for call!");

  LocalVar dest = GetExecutionResult()->GetOrCreateDestination(call->GetType());

  switch (builtin) {
    case ast::Builtin::BoolToSql: {
      auto input = VisitExpressionForRValue(call->Arguments()[0]);
      GetEmitter()->Emit(Bytecode::InitBool, dest, input);
      break;
    }
    case ast::Builtin::IntToSql: {
      const auto &arg = call->Arguments()[0];
      Bytecode bytecode = Bytecode::InitInteger;

      if (arg->IsIntegerLiteral()) {
        int64_t input_val = arg->As<ast::LitExpr>()->Int64Val();
        bool fits_in_int = static_cast<int64_t>(std::numeric_limits<int>::lowest()) <= input_val &&
                           input_val <= static_cast<int64_t>(std::numeric_limits<int>::max());
        if (!fits_in_int) {
          bytecode = Bytecode::InitInteger64;
        }
      }
      auto input = VisitExpressionForRValue(arg);
      GetEmitter()->Emit(bytecode, dest, input);
      break;
    }
    case ast::Builtin::FloatToSql: {
      auto input = VisitExpressionForRValue(call->Arguments()[0]);
      GetEmitter()->Emit(Bytecode::InitReal, dest, input);
      break;
    }
    case ast::Builtin::DateToSql: {
      auto year = VisitExpressionForRValue(call->Arguments()[0]);
      auto month = VisitExpressionForRValue(call->Arguments()[1]);
      auto day = VisitExpressionForRValue(call->Arguments()[2]);
      GetEmitter()->Emit(Bytecode::InitDate, dest, year, month, day);
      break;
    }
    case ast::Builtin::TimestampToSql: {
      auto usec = VisitExpressionForRValue(call->Arguments()[0]);
      GetEmitter()->Emit(Bytecode::InitTimestamp, dest, usec);
      break;
    }
    case ast::Builtin::TimestampToSqlYMDHMSMU: {
      auto year = VisitExpressionForRValue(call->Arguments()[0]);
      auto month = VisitExpressionForRValue(call->Arguments()[1]);
      auto day = VisitExpressionForRValue(call->Arguments()[2]);
      auto h = VisitExpressionForRValue(call->Arguments()[3]);
      auto m = VisitExpressionForRValue(call->Arguments()[4]);
      auto s = VisitExpressionForRValue(call->Arguments()[5]);
      auto ms = VisitExpressionForRValue(call->Arguments()[6]);
      auto us = VisitExpressionForRValue(call->Arguments()[7]);
      GetEmitter()->Emit(Bytecode::InitTimestampYMDHMSMU, dest, year, month, day, h, m, s, ms, us);
      break;
    }
    case ast::Builtin::StringToSql: {
      auto string_lit = call->Arguments()[0]->As<ast::LitExpr>()->StringVal();
      auto static_string = NewStaticString(call->GetType()->GetContext(), string_lit);
      GetEmitter()->EmitInitString(dest, static_string, string_lit.GetLength());
      break;
    }
    case ast::Builtin::SqlToBool: {
      auto input = VisitExpressionForLValue(call->Arguments()[0]);
      GetEmitter()->Emit(Bytecode::ForceBoolTruth, dest, input);
      GetExecutionResult()->SetDestination(dest.ValueOf());
      break;
    }

#define GEN_CASE(Builtin, Bytecode)                              \
  case Builtin: {                                                \
    auto input = VisitExpressionForLValue(call->Arguments()[0]); \
    GetEmitter()->Emit(Bytecode, dest, input);                   \
    break;                                                       \
  }
      GEN_CASE(ast::Builtin::ConvertBoolToInteger, Bytecode::BoolToInteger);
      GEN_CASE(ast::Builtin::ConvertIntegerToReal, Bytecode::IntegerToReal);
      GEN_CASE(ast::Builtin::ConvertDateToTimestamp, Bytecode::DateToTimestamp);
      GEN_CASE(ast::Builtin::ConvertStringToBool, Bytecode::StringToBool);
      GEN_CASE(ast::Builtin::ConvertStringToInt, Bytecode::StringToInteger);
      GEN_CASE(ast::Builtin::ConvertStringToReal, Bytecode::StringToReal);
      GEN_CASE(ast::Builtin::ConvertStringToDate, Bytecode::StringToDate);
      GEN_CASE(ast::Builtin::ConvertStringToTime, Bytecode::StringToTimestamp);
#undef GEN_CASE

    default: {
      UNREACHABLE("Impossible SQL conversion call");
    }
  }
}

void BytecodeGenerator::VisitNullValueCall(ast::CallExpr *call, UNUSED_ATTRIBUTE ast::Builtin builtin) {
  switch (builtin) {
    case ast::Builtin::IsValNull: {
      LocalVar result = GetExecutionResult()->GetOrCreateDestination(call->GetType());
      LocalVar input = VisitExpressionForLValue(call->Arguments()[0]);
      GetEmitter()->Emit(Bytecode::ValIsNull, result, input);
      GetExecutionResult()->SetDestination(result.ValueOf());
      break;
    }
    case ast::Builtin::InitSqlNull: {
      // The type of NULL to be created should have been set in sema.
      // Per discussions with pmenon, the NULL type should be determined during bytecode generation.
      // Currently, all SQL types do not need special behavior for NULLs, and it suffices to create
      // a Val::Null() to handle every use-case. However, if custom NULL objects are required in the
      // future, then the switching on the type of the NULL should also be done in this function.
      // The idea is to avoid the overhead of doing it at runtime.
      auto dest = GetExecutionResult()->GetOrCreateDestination(call->GetType());
      GetEmitter()->Emit(Bytecode::InitSqlNull, dest);
      break;
    }
    default:
      UNREACHABLE("VisitNullValueCall unknown builtin type.");
  }
}

void BytecodeGenerator::VisitSqlStringLikeCall(ast::CallExpr *call) {
  auto dest = GetExecutionResult()->GetOrCreateDestination(call->GetType());
  auto input = VisitExpressionForLValue(call->Arguments()[0]);
  auto pattern = VisitExpressionForLValue(call->Arguments()[1]);
  GetEmitter()->Emit(Bytecode::Like, dest, input, pattern);
  GetExecutionResult()->SetDestination(dest);
}

void BytecodeGenerator::VisitBuiltinDateFunctionCall(ast::CallExpr *call, ast::Builtin builtin) {
  auto dest = GetExecutionResult()->GetOrCreateDestination(call->GetType());
  auto input = VisitExpressionForLValue(call->Arguments()[0]);
  auto date_type =
      sql::DatePartType(call->Arguments()[1]->As<ast::CallExpr>()->Arguments()[0]->As<ast::LitExpr>()->Int64Val());

  switch (date_type) {
    case sql::DatePartType::YEAR:
      GetEmitter()->Emit(Bytecode::ExtractYearFromDate, dest, input);
      break;
    default:
<<<<<<< HEAD
      UNREACHABLE("unimplemented date call!");
=======
      UNREACHABLE("Unimplemented DatePartType");
>>>>>>> cdb72871
  }
  GetExecutionResult()->SetDestination(dest);
}

void BytecodeGenerator::VisitBuiltinTableIterCall(ast::CallExpr *call, ast::Builtin builtin) {
  // The first argument to all calls is a pointer to the TVI
  LocalVar iter = VisitExpressionForRValue(call->Arguments()[0]);

  switch (builtin) {
    case ast::Builtin::TableIterInit: {
      // The second argument should be the execution context
      LocalVar exec_ctx = VisitExpressionForRValue(call->Arguments()[1]);
      // The third argument is the table oid, which is integer-typed
      LocalVar table_oid = VisitExpressionForRValue(call->Arguments()[2]);
      // The fourth argument is the array of oids
      auto *arr_type = call->Arguments()[3]->GetType()->As<ast::ArrayType>();
      LocalVar arr = VisitExpressionForLValue(call->Arguments()[3]);
      // Emit the initialization codes
      GetEmitter()->EmitTableIterInit(Bytecode::TableVectorIteratorInit, iter, exec_ctx, table_oid, arr,
                                      static_cast<uint32_t>(arr_type->GetLength()));
      GetEmitter()->Emit(Bytecode::TableVectorIteratorPerformInit, iter);
      break;
    }
    case ast::Builtin::TableIterAdvance: {
      LocalVar cond = GetExecutionResult()->GetOrCreateDestination(call->GetType());
      GetEmitter()->Emit(Bytecode::TableVectorIteratorNext, cond, iter);
      GetExecutionResult()->SetDestination(cond.ValueOf());
      break;
    }
    case ast::Builtin::TableIterGetVPI: {
      LocalVar vpi = GetExecutionResult()->GetOrCreateDestination(call->GetType());
      GetEmitter()->Emit(Bytecode::TableVectorIteratorGetVPI, vpi, iter);
      GetExecutionResult()->SetDestination(vpi.ValueOf());
      break;
    }
    case ast::Builtin::TableIterClose: {
      GetEmitter()->Emit(Bytecode::TableVectorIteratorFree, iter);
      break;
    }
    default: {
      UNREACHABLE("Impossible table iteration call");
    }
  }
}

void BytecodeGenerator::VisitBuiltinTableIterParallelCall(ast::CallExpr *call) {
  // The first argument is the table oid, which is integer-typed.
  LocalVar table_oid = VisitExpressionForRValue(call->Arguments()[0]);
  // The second argument is the array of column oids.
  auto *arr_type = call->Arguments()[1]->GetType()->As<ast::ArrayType>();
  LocalVar col_oids = VisitExpressionForLValue(call->Arguments()[1]);
  // The third argument is the query state.
  LocalVar query_state = VisitExpressionForRValue(call->Arguments()[2]);
  // The fourth argument should be the execution context.
  LocalVar exec_ctx = VisitExpressionForRValue(call->Arguments()[3]);
  // The fifth argument is the scan function as an identifier.
  const auto scan_fn_name = call->Arguments()[4]->As<ast::IdentifierExpr>()->Name();
  // Emit the bytecode.
  GetEmitter()->EmitParallelTableScan(table_oid, col_oids, static_cast<uint32_t>(arr_type->GetLength()), query_state,
                                      exec_ctx, LookupFuncIdByName(scan_fn_name.GetData()));
}

void BytecodeGenerator::VisitBuiltinVPICall(ast::CallExpr *call, ast::Builtin builtin) {
  TERRIER_ASSERT(call->GetType() != nullptr, "No return type set for call!");

  // The first argument to all calls is a pointer to the VPI
  LocalVar vpi = VisitExpressionForRValue(call->Arguments()[0]);

  switch (builtin) {
    case ast::Builtin::VPIInit: {
      LocalVar vector_projection = VisitExpressionForRValue(call->Arguments()[1]);
      if (call->Arguments().size() == 3) {
        LocalVar tid_list = VisitExpressionForRValue(call->Arguments()[2]);
        GetEmitter()->Emit(Bytecode::VPIInitWithList, vpi, vector_projection, tid_list);
      } else {
        GetEmitter()->Emit(Bytecode::VPIInit, vpi, vector_projection);
      }
      break;
    }
    case ast::Builtin::VPIFree: {
      GetEmitter()->Emit(Bytecode::VPIFree, vpi);
      break;
    }
    case ast::Builtin::VPIIsFiltered: {
      LocalVar is_filtered = GetExecutionResult()->GetOrCreateDestination(call->GetType());
      GetEmitter()->Emit(Bytecode::VPIIsFiltered, is_filtered, vpi);
      GetExecutionResult()->SetDestination(is_filtered.ValueOf());
      break;
    }
    case ast::Builtin::VPIGetSelectedRowCount: {
      LocalVar count = GetExecutionResult()->GetOrCreateDestination(call->GetType());
      GetEmitter()->Emit(Bytecode::VPIGetSelectedRowCount, count, vpi);
      GetExecutionResult()->SetDestination(count.ValueOf());
      break;
    }
    case ast::Builtin::VPIGetVectorProjection: {
      LocalVar vector_projection = GetExecutionResult()->GetOrCreateDestination(call->GetType());
      GetEmitter()->Emit(Bytecode::VPIGetVectorProjection, vector_projection, vpi);
      GetExecutionResult()->SetDestination(vector_projection.ValueOf());
      break;
    }
    case ast::Builtin::VPIHasNext:
    case ast::Builtin::VPIHasNextFiltered: {
      const Bytecode bytecode =
          builtin == ast::Builtin::VPIHasNext ? Bytecode::VPIHasNext : Bytecode::VPIHasNextFiltered;
      LocalVar cond = GetExecutionResult()->GetOrCreateDestination(call->GetType());
      GetEmitter()->Emit(bytecode, cond, vpi);
      GetExecutionResult()->SetDestination(cond.ValueOf());
      break;
    }
    case ast::Builtin::VPIAdvance: {
      GetEmitter()->Emit(Bytecode::VPIAdvance, vpi);
      break;
    }
    case ast::Builtin::VPIAdvanceFiltered: {
      GetEmitter()->Emit(Bytecode::VPIAdvanceFiltered, vpi);
      break;
    }
    case ast::Builtin::VPISetPosition: {
      LocalVar index = VisitExpressionForRValue(call->Arguments()[1]);
      GetEmitter()->Emit(Bytecode::VPISetPosition, vpi, index);
      break;
    }
    case ast::Builtin::VPISetPositionFiltered: {
      LocalVar index = VisitExpressionForRValue(call->Arguments()[1]);
      GetEmitter()->Emit(Bytecode::VPISetPositionFiltered, vpi, index);
      break;
    }
    case ast::Builtin::VPIMatch: {
      LocalVar match = VisitExpressionForRValue(call->Arguments()[1]);
      GetEmitter()->Emit(Bytecode::VPIMatch, vpi, match);
      break;
    }
    case ast::Builtin::VPIReset: {
      GetEmitter()->Emit(Bytecode::VPIReset, vpi);
      break;
    }
    case ast::Builtin::VPIResetFiltered: {
      GetEmitter()->Emit(Bytecode::VPIResetFiltered, vpi);
      break;
    }
    case ast::Builtin::VPIGetSlot: {
      LocalVar slot = GetExecutionResult()->GetOrCreateDestination(call->GetType());
      GetEmitter()->Emit(Bytecode::VPIGetSlot, slot, vpi);
      GetExecutionResult()->SetDestination(slot.ValueOf());
      break;
    }

    case ast::Builtin::VPIGetPointer: {
      LocalVar result = GetExecutionResult()->GetOrCreateDestination(call->GetType());
      const uint32_t col_idx = call->Arguments()[1]->As<ast::LitExpr>()->Int64Val();
      GetEmitter()->EmitVPIGet(Bytecode::VPIGetPointer, result, vpi, col_idx);
      break;
    }
#define GEN_CASE(BuiltinName, Bytecode)                                              \
  case ast::Builtin::BuiltinName: {                                                  \
    LocalVar result = GetExecutionResult()->GetOrCreateDestination(call->GetType()); \
    const uint32_t col_idx = call->Arguments()[1]->As<ast::LitExpr>()->Int64Val();   \
    GetEmitter()->EmitVPIGet(Bytecode, result, vpi, col_idx);                        \
    break;                                                                           \
  }                                                                                  \
  case ast::Builtin::BuiltinName##Null: {                                            \
    LocalVar result = GetExecutionResult()->GetOrCreateDestination(call->GetType()); \
    const uint32_t col_idx = call->Arguments()[1]->As<ast::LitExpr>()->Int64Val();   \
    GetEmitter()->EmitVPIGet(Bytecode##Null, result, vpi, col_idx);                  \
    break;                                                                           \
  }

      GEN_CASE(VPIGetBool, Bytecode::VPIGetBool);
      GEN_CASE(VPIGetTinyInt, Bytecode::VPIGetTinyInt);
      GEN_CASE(VPIGetSmallInt, Bytecode::VPIGetSmallInt);
      GEN_CASE(VPIGetInt, Bytecode::VPIGetInteger);
      GEN_CASE(VPIGetBigInt, Bytecode::VPIGetBigInt);
      GEN_CASE(VPIGetReal, Bytecode::VPIGetReal);
      GEN_CASE(VPIGetDouble, Bytecode::VPIGetDouble);
      GEN_CASE(VPIGetDate, Bytecode::VPIGetDate);
      GEN_CASE(VPIGetTimestamp, Bytecode::VPIGetTimestamp);
      GEN_CASE(VPIGetString, Bytecode::VPIGetString);
#undef GEN_CASE

#define GEN_CASE(BuiltinName, Bytecode)                                  \
  case ast::Builtin::BuiltinName: {                                      \
    auto input = VisitExpressionForLValue(call->Arguments()[1]);         \
    auto col_idx = call->Arguments()[2]->As<ast::LitExpr>()->Int64Val(); \
    GetEmitter()->EmitVPISet(Bytecode, vpi, input, col_idx);             \
    break;                                                               \
  }                                                                      \
  case ast::Builtin::BuiltinName##Null: {                                \
    auto input = VisitExpressionForLValue(call->Arguments()[1]);         \
    auto col_idx = call->Arguments()[2]->As<ast::LitExpr>()->Int64Val(); \
    GetEmitter()->EmitVPISet(Bytecode##Null, vpi, input, col_idx);       \
    break;                                                               \
  }

      GEN_CASE(VPISetBool, Bytecode::VPISetBool);
      GEN_CASE(VPISetTinyInt, Bytecode::VPISetTinyInt);
      GEN_CASE(VPISetSmallInt, Bytecode::VPISetSmallInt);
      GEN_CASE(VPISetInt, Bytecode::VPISetInteger);
      GEN_CASE(VPISetBigInt, Bytecode::VPISetBigInt);
      GEN_CASE(VPISetReal, Bytecode::VPISetReal);
      GEN_CASE(VPISetDouble, Bytecode::VPISetDouble);
      GEN_CASE(VPISetDate, Bytecode::VPISetDate);
      GEN_CASE(VPISetTimestamp, Bytecode::VPISetTimestamp);
      GEN_CASE(VPISetString, Bytecode::VPISetString);
#undef GEN_CASE

    default: {
      UNREACHABLE("Impossible table iteration call");
    }
  }
}

void BytecodeGenerator::VisitBuiltinHashCall(ast::CallExpr *call) {
  TERRIER_ASSERT(call->GetType()->IsSpecificBuiltin(ast::BuiltinType::Uint64),
                 "Return type of @hash(...) expected to be 8-byte unsigned hash");
  TERRIER_ASSERT(!call->Arguments().empty(), "@hash() must contain at least one input argument");
  TERRIER_ASSERT(GetExecutionResult() != nullptr, "Caller of @hash() must use result");

  // The running hash value initialized to zero
  LocalVar hash_val = GetExecutionResult()->GetOrCreateDestination(call->GetType());

  GetEmitter()->EmitAssignImm8(hash_val, 0);

  for (uint32_t idx = 0; idx < call->NumArgs(); idx++) {
    TERRIER_ASSERT(call->Arguments()[idx]->GetType()->IsSqlValueType(), "Input to hash must be a SQL value type");

    LocalVar input = VisitExpressionForLValue(call->Arguments()[idx]);
    const auto *type = call->Arguments()[idx]->GetType()->As<ast::BuiltinType>();
    switch (type->GetKind()) {
      case ast::BuiltinType::Integer:
        GetEmitter()->Emit(Bytecode::HashInt, hash_val, input, hash_val.ValueOf());
        break;
      case ast::BuiltinType::Real:
        GetEmitter()->Emit(Bytecode::HashReal, hash_val, input, hash_val.ValueOf());
        break;
      case ast::BuiltinType::StringVal:
        GetEmitter()->Emit(Bytecode::HashString, hash_val, input, hash_val.ValueOf());
        break;
      case ast::BuiltinType::Date:
        GetEmitter()->Emit(Bytecode::HashDate, hash_val, input, hash_val.ValueOf());
        break;
      case ast::BuiltinType::Timestamp:
        GetEmitter()->Emit(Bytecode::HashTimestamp, hash_val, input, hash_val.ValueOf());
      default:
        UNREACHABLE("Hashing this type isn't supported!");
    }
  }

  // Set return
  GetExecutionResult()->SetDestination(hash_val.ValueOf());
}

void BytecodeGenerator::VisitBuiltinFilterManagerCall(ast::CallExpr *call, ast::Builtin builtin) {
  LocalVar filter_manager = VisitExpressionForRValue(call->Arguments()[0]);
  switch (builtin) {
    case ast::Builtin::FilterManagerInit: {
      LocalVar exec_ctx = VisitExpressionForRValue(call->Arguments()[1]);
      GetEmitter()->Emit(Bytecode::FilterManagerInit, filter_manager, exec_ctx);
      break;
    }
    case ast::Builtin::FilterManagerInsertFilter: {
      GetEmitter()->Emit(Bytecode::FilterManagerStartNewClause, filter_manager);

      // Insert all flavors
      for (uint32_t arg_idx = 1; arg_idx < call->NumArgs(); arg_idx++) {
        const std::string func_name = call->Arguments()[arg_idx]->As<ast::IdentifierExpr>()->Name().GetData();
        const FunctionId func_id = LookupFuncIdByName(func_name);
        GetEmitter()->EmitFilterManagerInsertFilter(filter_manager, func_id);
      }
      break;
    }
    case ast::Builtin::FilterManagerRunFilters: {
      LocalVar vpi = VisitExpressionForRValue(call->Arguments()[1]);
      LocalVar exec_ctx = VisitExpressionForRValue(call->Arguments()[2]);
      GetEmitter()->Emit(Bytecode::FilterManagerRunFilters, filter_manager, vpi, exec_ctx);
      break;
    }
    case ast::Builtin::FilterManagerFree: {
      GetEmitter()->Emit(Bytecode::FilterManagerFree, filter_manager);
      break;
    }
    default: {
      UNREACHABLE("Impossible filter manager call");
    }
  }
}

void BytecodeGenerator::VisitBuiltinVectorFilterCall(ast::CallExpr *call, ast::Builtin builtin) {
  LocalVar exec_ctx = VisitExpressionForRValue(call->Arguments()[0]);
  LocalVar vector_projection = VisitExpressionForRValue(call->Arguments()[1]);
  LocalVar tid_list = VisitExpressionForRValue(call->Arguments()[4]);

#define GEN_CASE(BYTECODE)                                                                         \
  LocalVar left_col = VisitExpressionForRValue(call->Arguments()[2]);                              \
  if (!call->Arguments()[3]->GetType()->IsIntegerType()) {                                         \
    LocalVar right_val = VisitExpressionForLValue(call->Arguments()[3]);                           \
    GetEmitter()->Emit(BYTECODE##Val, exec_ctx, vector_projection, left_col, right_val, tid_list); \
  } else {                                                                                         \
    LocalVar right_col = VisitExpressionForRValue(call->Arguments()[3]);                           \
    GetEmitter()->Emit(BYTECODE, exec_ctx, vector_projection, left_col, right_col, tid_list);      \
  }

  switch (builtin) {
    case ast::Builtin::VectorFilterEqual: {
      GEN_CASE(Bytecode::VectorFilterEqual);
      break;
    }
    case ast::Builtin::VectorFilterGreaterThan: {
      GEN_CASE(Bytecode::VectorFilterGreaterThan);
      break;
    }
    case ast::Builtin::VectorFilterGreaterThanEqual: {
      GEN_CASE(Bytecode::VectorFilterGreaterThanEqual);
      break;
    }
    case ast::Builtin::VectorFilterLessThan: {
      GEN_CASE(Bytecode::VectorFilterLessThan);
      break;
    }
    case ast::Builtin::VectorFilterLessThanEqual: {
      GEN_CASE(Bytecode::VectorFilterLessThanEqual);
      break;
    }
    case ast::Builtin::VectorFilterNotEqual: {
      GEN_CASE(Bytecode::VectorFilterNotEqual);
      break;
    }
    default: {
      UNREACHABLE("Impossible vector filter executor call");
    }
  }
#undef GEN_CASE
}

void BytecodeGenerator::VisitBuiltinAggHashTableCall(ast::CallExpr *call, ast::Builtin builtin) {
  switch (builtin) {
    case ast::Builtin::AggHashTableInit: {
      LocalVar agg_ht = VisitExpressionForRValue(call->Arguments()[0]);
      LocalVar exec_ctx = VisitExpressionForRValue(call->Arguments()[1]);
      LocalVar memory = VisitExpressionForRValue(call->Arguments()[2]);
      LocalVar entry_size = VisitExpressionForRValue(call->Arguments()[3]);
      GetEmitter()->Emit(Bytecode::AggregationHashTableInit, agg_ht, exec_ctx, memory, entry_size);
      break;
    }
    case ast::Builtin::AggHashTableInsert: {
      LocalVar dest = GetExecutionResult()->GetOrCreateDestination(call->GetType());
      LocalVar agg_ht = VisitExpressionForRValue(call->Arguments()[0]);
      LocalVar hash = VisitExpressionForRValue(call->Arguments()[1]);
      Bytecode bytecode = Bytecode::AggregationHashTableAllocTuple;
      if (call->Arguments().size() > 2) {
        TERRIER_ASSERT(call->Arguments()[2]->IsBoolLiteral(), "Last argument must be a boolean literal");
        const bool partitioned = call->Arguments()[2]->As<ast::LitExpr>()->BoolVal();
        bytecode = partitioned ? Bytecode::AggregationHashTableAllocTuplePartitioned
                               : Bytecode::AggregationHashTableAllocTuple;
      }
      GetEmitter()->Emit(bytecode, dest, agg_ht, hash);
      GetExecutionResult()->SetDestination(dest.ValueOf());
      break;
    }
    case ast::Builtin::AggHashTableLinkEntry: {
      LocalVar agg_ht = VisitExpressionForRValue(call->Arguments()[0]);
      LocalVar entry = VisitExpressionForRValue(call->Arguments()[1]);
      GetEmitter()->Emit(Bytecode::AggregationHashTableLinkHashTableEntry, agg_ht, entry);
      break;
    }
    case ast::Builtin::AggHashTableLookup: {
      LocalVar dest = GetExecutionResult()->GetOrCreateDestination(call->GetType());
      LocalVar agg_ht = VisitExpressionForRValue(call->Arguments()[0]);
      LocalVar hash = VisitExpressionForRValue(call->Arguments()[1]);
      auto key_eq_fn = LookupFuncIdByName(call->Arguments()[2]->As<ast::IdentifierExpr>()->Name().GetData());
      LocalVar arg = VisitExpressionForRValue(call->Arguments()[3]);
      GetEmitter()->EmitAggHashTableLookup(dest, agg_ht, hash, key_eq_fn, arg);
      GetExecutionResult()->SetDestination(dest.ValueOf());
      break;
    }
    case ast::Builtin::AggHashTableProcessBatch: {
      LocalVar agg_ht = VisitExpressionForRValue(call->Arguments()[0]);
      LocalVar vpi = VisitExpressionForRValue(call->Arguments()[1]);
      uint32_t num_keys = call->Arguments()[2]->GetType()->As<ast::ArrayType>()->GetLength();
      LocalVar key_cols = VisitExpressionForLValue(call->Arguments()[2]);
      auto init_agg_fn = LookupFuncIdByName(call->Arguments()[3]->As<ast::IdentifierExpr>()->Name().GetData());
      auto merge_agg_fn = LookupFuncIdByName(call->Arguments()[4]->As<ast::IdentifierExpr>()->Name().GetData());
      LocalVar partitioned = VisitExpressionForRValue(call->Arguments()[5]);
      GetEmitter()->EmitAggHashTableProcessBatch(agg_ht, vpi, num_keys, key_cols, init_agg_fn, merge_agg_fn,
                                                 partitioned);
      break;
    }
    case ast::Builtin::AggHashTableMovePartitions: {
      LocalVar agg_ht = VisitExpressionForRValue(call->Arguments()[0]);
      LocalVar tls = VisitExpressionForRValue(call->Arguments()[1]);
      LocalVar aht_offset = VisitExpressionForRValue(call->Arguments()[2]);
      auto merge_part_fn = LookupFuncIdByName(call->Arguments()[3]->As<ast::IdentifierExpr>()->Name().GetData());
      GetEmitter()->EmitAggHashTableMovePartitions(agg_ht, tls, aht_offset, merge_part_fn);
      break;
    }
    case ast::Builtin::AggHashTableParallelPartitionedScan: {
      LocalVar agg_ht = VisitExpressionForRValue(call->Arguments()[0]);
      LocalVar ctx = VisitExpressionForRValue(call->Arguments()[1]);
      LocalVar tls = VisitExpressionForRValue(call->Arguments()[2]);
      auto scan_part_fn = LookupFuncIdByName(call->Arguments()[3]->As<ast::IdentifierExpr>()->Name().GetData());
      GetEmitter()->EmitAggHashTableParallelPartitionedScan(agg_ht, ctx, tls, scan_part_fn);
      break;
    }
    case ast::Builtin::AggHashTableFree: {
      LocalVar agg_ht = VisitExpressionForRValue(call->Arguments()[0]);
      GetEmitter()->Emit(Bytecode::AggregationHashTableFree, agg_ht);
      break;
    }
    default: {
      UNREACHABLE("Impossible aggregation hash table bytecode");
    }
  }
}

void BytecodeGenerator::VisitBuiltinAggHashTableIterCall(ast::CallExpr *call, ast::Builtin builtin) {
  switch (builtin) {
    case ast::Builtin::AggHashTableIterInit: {
      LocalVar agg_ht_iter = VisitExpressionForRValue(call->Arguments()[0]);
      LocalVar agg_ht = VisitExpressionForRValue(call->Arguments()[1]);
      GetEmitter()->Emit(Bytecode::AggregationHashTableIteratorInit, agg_ht_iter, agg_ht);
      break;
    }
    case ast::Builtin::AggHashTableIterHasNext: {
      LocalVar has_more = GetExecutionResult()->GetOrCreateDestination(call->GetType());
      LocalVar agg_ht_iter = VisitExpressionForRValue(call->Arguments()[0]);
      GetEmitter()->Emit(Bytecode::AggregationHashTableIteratorHasNext, has_more, agg_ht_iter);
      GetExecutionResult()->SetDestination(has_more.ValueOf());
      break;
    }
    case ast::Builtin::AggHashTableIterNext: {
      LocalVar agg_ht_iter = VisitExpressionForRValue(call->Arguments()[0]);
      GetEmitter()->Emit(Bytecode::AggregationHashTableIteratorNext, agg_ht_iter);
      break;
    }
    case ast::Builtin::AggHashTableIterGetRow: {
      LocalVar row_ptr = GetExecutionResult()->GetOrCreateDestination(call->GetType());
      LocalVar agg_ht_iter = VisitExpressionForRValue(call->Arguments()[0]);
      GetEmitter()->Emit(Bytecode::AggregationHashTableIteratorGetRow, row_ptr, agg_ht_iter);
      GetExecutionResult()->SetDestination(row_ptr.ValueOf());
      break;
    }
    case ast::Builtin::AggHashTableIterClose: {
      LocalVar agg_ht_iter = VisitExpressionForRValue(call->Arguments()[0]);
      GetEmitter()->Emit(Bytecode::AggregationHashTableIteratorFree, agg_ht_iter);
      break;
    }
    default: {
      UNREACHABLE("Impossible aggregation hash table iteration bytecode");
    }
  }
}

void BytecodeGenerator::VisitBuiltinAggPartIterCall(ast::CallExpr *call, ast::Builtin builtin) {
  switch (builtin) {
    case ast::Builtin::AggPartIterHasNext: {
      LocalVar has_more = GetExecutionResult()->GetOrCreateDestination(call->GetType());
      LocalVar iter = VisitExpressionForRValue(call->Arguments()[0]);
      GetEmitter()->Emit(Bytecode::AggregationOverflowPartitionIteratorHasNext, has_more, iter);
      GetExecutionResult()->SetDestination(has_more.ValueOf());
      break;
    }
    case ast::Builtin::AggPartIterNext: {
      LocalVar iter = VisitExpressionForRValue(call->Arguments()[0]);
      GetEmitter()->Emit(Bytecode::AggregationOverflowPartitionIteratorNext, iter);
      break;
    }
    case ast::Builtin::AggPartIterGetRow: {
      LocalVar row = GetExecutionResult()->GetOrCreateDestination(call->GetType());
      LocalVar iter = VisitExpressionForRValue(call->Arguments()[0]);
      GetEmitter()->Emit(Bytecode::AggregationOverflowPartitionIteratorGetRow, row, iter);
      GetExecutionResult()->SetDestination(row.ValueOf());
      break;
    }
    case ast::Builtin::AggPartIterGetRowEntry: {
      LocalVar entry = GetExecutionResult()->GetOrCreateDestination(call->GetType());
      LocalVar iter = VisitExpressionForRValue(call->Arguments()[0]);
      GetEmitter()->Emit(Bytecode::AggregationOverflowPartitionIteratorGetRowEntry, entry, iter);
      GetExecutionResult()->SetDestination(entry.ValueOf());
      break;
    }
    case ast::Builtin::AggPartIterGetHash: {
      LocalVar hash = GetExecutionResult()->GetOrCreateDestination(call->GetType());
      LocalVar iter = VisitExpressionForRValue(call->Arguments()[0]);
      GetEmitter()->Emit(Bytecode::AggregationOverflowPartitionIteratorGetHash, hash, iter);
      GetExecutionResult()->SetDestination(hash.ValueOf());
      break;
    }
    default: {
      UNREACHABLE("Impossible aggregation partition iterator bytecode");
    }
  }
}

namespace {

// All aggregate types and bytecodes. Aggregates implement a common interface. Thus, their bytecode
// can be generated by only knowing the type of aggregate.
// Format: Type, Init Op, Advance Op, Result Op, Merge Op, Reset Op, Free Op
#define AGG_CODES(F)                                                                                                   \
  /* COUNT(col) */                                                                                                     \
  F(CountAggregate, CountAggregateInit, CountAggregateAdvance, CountAggregateGetResult, CountAggregateMerge,           \
    CountAggregateReset, CountAggregateFree)                                                                           \
  /* COUNT(*) */                                                                                                       \
  F(CountStarAggregate, CountStarAggregateInit, CountStarAggregateAdvance, CountStarAggregateGetResult,                \
    CountStarAggregateMerge, CountStarAggregateReset, CountStarAggregateFree)                                          \
  /* AVG(col) */                                                                                                       \
  F(AvgAggregate, AvgAggregateInit, AvgAggregateAdvanceInteger, AvgAggregateGetResult, AvgAggregateMerge,              \
    AvgAggregateReset, AvgAggregateFree)                                                                               \
  /* MAX(int_col) */                                                                                                   \
  F(IntegerMaxAggregate, IntegerMaxAggregateInit, IntegerMaxAggregateAdvance, IntegerMaxAggregateGetResult,            \
    IntegerMaxAggregateMerge, IntegerMaxAggregateReset, IntegerMaxAggregateFree)                                       \
  /* MIN(int_col) */                                                                                                   \
  F(IntegerMinAggregate, IntegerMinAggregateInit, IntegerMinAggregateAdvance, IntegerMinAggregateGetResult,            \
    IntegerMinAggregateMerge, IntegerMinAggregateReset, IntegerMinAggregateFree)                                       \
  /* SUM(int_col) */                                                                                                   \
  F(IntegerSumAggregate, IntegerSumAggregateInit, IntegerSumAggregateAdvance, IntegerSumAggregateGetResult,            \
    IntegerSumAggregateMerge, IntegerSumAggregateReset, IntegerSumAggregateFree)                                       \
  /* MAX(real_col) */                                                                                                  \
  F(RealMaxAggregate, RealMaxAggregateInit, RealMaxAggregateAdvance, RealMaxAggregateGetResult, RealMaxAggregateMerge, \
    RealMaxAggregateReset, RealMaxAggregateFree)                                                                       \
  /* MIN(real_col) */                                                                                                  \
  F(RealMinAggregate, RealMinAggregateInit, RealMinAggregateAdvance, RealMinAggregateGetResult, RealMinAggregateMerge, \
    RealMinAggregateReset, RealMinAggregateFree)                                                                       \
  /* SUM(real_col) */                                                                                                  \
  F(RealSumAggregate, RealSumAggregateInit, RealSumAggregateAdvance, RealSumAggregateGetResult, RealSumAggregateMerge, \
    RealSumAggregateReset, RealSumAggregateFree)                                                                       \
  /* MAX(date_col) */                                                                                                  \
  F(DateMaxAggregate, DateMaxAggregateInit, DateMaxAggregateAdvance, DateMaxAggregateGetResult, DateMaxAggregateMerge, \
    DateMaxAggregateReset, DateMaxAggregateFree)                                                                       \
  /* MIN(date_col) */                                                                                                  \
  F(DateMinAggregate, DateMinAggregateInit, DateMinAggregateAdvance, DateMinAggregateGetResult, DateMinAggregateMerge, \
    DateMinAggregateReset, DateMinAggregateFree)                                                                       \
  /* MAX(string_col) */                                                                                                \
  F(StringMaxAggregate, StringMaxAggregateInit, StringMaxAggregateAdvance, StringMaxAggregateGetResult,                \
    StringMaxAggregateMerge, StringMaxAggregateReset, StringMaxAggregateFree)                                          \
  /* MIN(string_col) */                                                                                                \
  F(StringMinAggregate, StringMinAggregateInit, StringMinAggregateAdvance, StringMinAggregateGetResult,                \
    StringMinAggregateMerge, StringMinAggregateReset, StringMinAggregateFree)

enum class AggOpKind : uint8_t { Init = 0, Advance = 1, GetResult = 2, Merge = 3, Reset = 4, Free = 5 };

// Given an aggregate kind and the operation to perform on it, determine the
// appropriate bytecode
template <AggOpKind OpKind>
Bytecode OpForAgg(ast::BuiltinType::Kind agg_kind);

template <>
Bytecode OpForAgg<AggOpKind::Init>(const ast::BuiltinType::Kind agg_kind) {
  switch (agg_kind) {
    default: {
      UNREACHABLE("Impossible aggregate type");
    }
#define ENTRY(Type, Init, Advance, GetResult, Merge, Reset, Free) \
  case ast::BuiltinType::Type:                                    \
    return Bytecode::Init;
      AGG_CODES(ENTRY)
#undef ENTRY
  }
}

template <>
Bytecode OpForAgg<AggOpKind::Advance>(const ast::BuiltinType::Kind agg_kind) {
  switch (agg_kind) {
    default: {
      UNREACHABLE("Impossible aggregate type");
    }
#define ENTRY(Type, Init, Advance, GetResult, Merge, Reset, Free) \
  case ast::BuiltinType::Type:                                    \
    return Bytecode::Advance;
      AGG_CODES(ENTRY)
#undef ENTRY
  }
}

template <>
Bytecode OpForAgg<AggOpKind::GetResult>(const ast::BuiltinType::Kind agg_kind) {
  switch (agg_kind) {
    default: {
      UNREACHABLE("Impossible aggregate type");
    }
#define ENTRY(Type, Init, Advance, GetResult, Merge, Reset, Free) \
  case ast::BuiltinType::Type:                                    \
    return Bytecode::GetResult;
      AGG_CODES(ENTRY)
#undef ENTRY
  }
}

template <>
Bytecode OpForAgg<AggOpKind::Merge>(const ast::BuiltinType::Kind agg_kind) {
  switch (agg_kind) {
    default: {
      UNREACHABLE("Impossible aggregate type");
    }
#define ENTRY(Type, Init, Advance, GetResult, Merge, Reset, Free) \
  case ast::BuiltinType::Type:                                    \
    return Bytecode::Merge;
      AGG_CODES(ENTRY)
#undef ENTRY
  }
}

template <>
Bytecode OpForAgg<AggOpKind::Reset>(const ast::BuiltinType::Kind agg_kind) {
  switch (agg_kind) {
    default: {
      UNREACHABLE("Impossible aggregate type");
    }
#define ENTRY(Type, Init, Advance, GetResult, Merge, Reset, Free) \
  case ast::BuiltinType::Type:                                    \
    return Bytecode::Reset;
      AGG_CODES(ENTRY)
#undef ENTRY
  }
}

}  // namespace

void BytecodeGenerator::VisitBuiltinAggregatorCall(ast::CallExpr *call, ast::Builtin builtin) {
  switch (builtin) {
    case ast::Builtin::AggInit:
    case ast::Builtin::AggReset: {
      for (const auto &arg : call->Arguments()) {
        const auto agg_kind = arg->GetType()->GetPointeeType()->As<ast::BuiltinType>()->GetKind();
        LocalVar input = VisitExpressionForRValue(arg);
        Bytecode bytecode;
        if (builtin == ast::Builtin::AggInit) {
          bytecode = OpForAgg<AggOpKind::Init>(agg_kind);
        } else {
          bytecode = OpForAgg<AggOpKind::Reset>(agg_kind);
        }
        GetEmitter()->Emit(bytecode, input);
      }
      break;
    }
    case ast::Builtin::AggAdvance: {
      const auto &args = call->Arguments();
      const auto agg_kind = args[0]->GetType()->GetPointeeType()->As<ast::BuiltinType>()->GetKind();
      LocalVar agg = VisitExpressionForRValue(args[0]);
      LocalVar input = VisitExpressionForRValue(args[1]);
      Bytecode bytecode = OpForAgg<AggOpKind::Advance>(agg_kind);

      // Hack to handle advancing AvgAggregates with float/double precision numbers. The default
      // behavior in OpForAgg() is to use AvgAggregateAdvanceInteger.
      if (agg_kind == ast::BuiltinType::AvgAggregate &&
          args[1]->GetType()->GetPointeeType()->IsSpecificBuiltin(ast::BuiltinType::Real)) {
        bytecode = Bytecode::AvgAggregateAdvanceReal;
      }

      GetEmitter()->Emit(bytecode, agg, input);
      break;
    }
    case ast::Builtin::AggMerge: {
      const auto &args = call->Arguments();
      const auto agg_kind = args[0]->GetType()->GetPointeeType()->As<ast::BuiltinType>()->GetKind();
      LocalVar agg_1 = VisitExpressionForRValue(args[0]);
      LocalVar agg_2 = VisitExpressionForRValue(args[1]);
      Bytecode bytecode = OpForAgg<AggOpKind::Merge>(agg_kind);
      GetEmitter()->Emit(bytecode, agg_1, agg_2);
      break;
    }
    case ast::Builtin::AggResult: {
      const auto &args = call->Arguments();
      const auto agg_kind = args[0]->GetType()->GetPointeeType()->As<ast::BuiltinType>()->GetKind();
      LocalVar result = GetExecutionResult()->GetOrCreateDestination(call->GetType());
      LocalVar agg = VisitExpressionForRValue(args[0]);
      Bytecode bytecode = OpForAgg<AggOpKind::GetResult>(agg_kind);
      GetEmitter()->Emit(bytecode, result, agg);
      break;
    }
    default: {
      UNREACHABLE("Impossible aggregator call");
    }
  }
}

void BytecodeGenerator::VisitBuiltinJoinHashTableCall(ast::CallExpr *call, ast::Builtin builtin) {
  // The join hash table is always the first argument to all JHT calls
  LocalVar join_hash_table = VisitExpressionForRValue(call->Arguments()[0]);

  switch (builtin) {
    case ast::Builtin::JoinHashTableInit: {
      LocalVar exec_ctx = VisitExpressionForRValue(call->Arguments()[1]);
      LocalVar memory = VisitExpressionForRValue(call->Arguments()[2]);
      LocalVar entry_size = VisitExpressionForRValue(call->Arguments()[3]);
      GetEmitter()->Emit(Bytecode::JoinHashTableInit, join_hash_table, exec_ctx, memory, entry_size);
      break;
    }
    case ast::Builtin::JoinHashTableInsert: {
      LocalVar dest = GetExecutionResult()->GetOrCreateDestination(call->GetType());
      LocalVar hash = VisitExpressionForRValue(call->Arguments()[1]);
      GetEmitter()->Emit(Bytecode::JoinHashTableAllocTuple, dest, join_hash_table, hash);
      GetExecutionResult()->SetDestination(dest.ValueOf());
      break;
    }
    case ast::Builtin::JoinHashTableBuild: {
      GetEmitter()->Emit(Bytecode::JoinHashTableBuild, join_hash_table);
      break;
    }
    case ast::Builtin::JoinHashTableBuildParallel: {
      LocalVar tls = VisitExpressionForRValue(call->Arguments()[1]);
      LocalVar jht_offset = VisitExpressionForRValue(call->Arguments()[2]);
      GetEmitter()->Emit(Bytecode::JoinHashTableBuildParallel, join_hash_table, tls, jht_offset);
      break;
    }
    case ast::Builtin::JoinHashTableLookup: {
      LocalVar ht_entry_iter = VisitExpressionForRValue(call->Arguments()[1]);
      LocalVar hash = VisitExpressionForRValue(call->Arguments()[2]);
      GetEmitter()->Emit(Bytecode::JoinHashTableLookup, join_hash_table, ht_entry_iter, hash);
      break;
    }
    case ast::Builtin::JoinHashTableFree: {
      GetEmitter()->Emit(Bytecode::JoinHashTableFree, join_hash_table);
      break;
    }
    default: {
      UNREACHABLE("Impossible join hash table call");
    }
  }
}

void BytecodeGenerator::VisitBuiltinHashTableEntryIteratorCall(ast::CallExpr *call, ast::Builtin builtin) {
  // The hash table entry iterator is always the first argument to all calls
  LocalVar ht_entry_iter = VisitExpressionForRValue(call->Arguments()[0]);

  switch (builtin) {
    case ast::Builtin::HashTableEntryIterHasNext: {
      LocalVar has_more = GetExecutionResult()->GetOrCreateDestination(call->GetType());
      GetEmitter()->Emit(Bytecode::HashTableEntryIteratorHasNext, has_more, ht_entry_iter);
      GetExecutionResult()->SetDestination(has_more.ValueOf());
      break;
    }
    case ast::Builtin::HashTableEntryIterGetRow: {
      LocalVar row = GetExecutionResult()->GetOrCreateDestination(call->GetType());
      GetEmitter()->Emit(Bytecode::HashTableEntryIteratorGetRow, row, ht_entry_iter);
      break;
    }
    default: {
      UNREACHABLE("Impossible hash table entry iterator call");
    }
  }
}

void BytecodeGenerator::VisitBuiltinSorterCall(ast::CallExpr *call, ast::Builtin builtin) {
  switch (builtin) {
    case ast::Builtin::SorterInit: {
      // TODO(pmenon): Fix me so that the comparison function doesn't have be
      // listed by name.
      LocalVar sorter = VisitExpressionForRValue(call->Arguments()[0]);
      LocalVar memory = VisitExpressionForRValue(call->Arguments()[1]);
      const std::string cmp_func_name = call->Arguments()[2]->As<ast::IdentifierExpr>()->Name().GetData();
      LocalVar entry_size = VisitExpressionForRValue(call->Arguments()[3]);
      GetEmitter()->EmitSorterInit(Bytecode::SorterInit, sorter, memory, LookupFuncIdByName(cmp_func_name), entry_size);
      break;
    }
    case ast::Builtin::SorterInsert: {
      LocalVar dest = GetExecutionResult()->GetOrCreateDestination(call->GetType());
      LocalVar sorter = VisitExpressionForRValue(call->Arguments()[0]);
      GetEmitter()->Emit(Bytecode::SorterAllocTuple, dest, sorter);
      break;
    }
    case ast::Builtin::SorterInsertTopK: {
      LocalVar dest = GetExecutionResult()->GetOrCreateDestination(call->GetType());
      LocalVar sorter = VisitExpressionForRValue(call->Arguments()[0]);
      LocalVar top_k = VisitExpressionForRValue(call->Arguments()[1]);
      GetEmitter()->Emit(Bytecode::SorterAllocTupleTopK, dest, sorter, top_k);
      break;
    }
    case ast::Builtin::SorterInsertTopKFinish: {
      LocalVar sorter = VisitExpressionForRValue(call->Arguments()[0]);
      LocalVar top_k = VisitExpressionForRValue(call->Arguments()[1]);
      GetEmitter()->Emit(Bytecode::SorterAllocTupleTopKFinish, sorter, top_k);
      break;
    }
    case ast::Builtin::SorterSort: {
      LocalVar sorter = VisitExpressionForRValue(call->Arguments()[0]);
      GetEmitter()->Emit(Bytecode::SorterSort, sorter);
      break;
    }
    case ast::Builtin::SorterSortParallel: {
      LocalVar sorter = VisitExpressionForRValue(call->Arguments()[0]);
      LocalVar tls = VisitExpressionForRValue(call->Arguments()[1]);
      LocalVar sorter_offset = VisitExpressionForRValue(call->Arguments()[2]);
      GetEmitter()->Emit(Bytecode::SorterSortParallel, sorter, tls, sorter_offset);
      break;
    }
    case ast::Builtin::SorterSortTopKParallel: {
      LocalVar sorter = VisitExpressionForRValue(call->Arguments()[0]);
      LocalVar tls = VisitExpressionForRValue(call->Arguments()[1]);
      LocalVar sorter_offset = VisitExpressionForRValue(call->Arguments()[2]);
      LocalVar top_k = VisitExpressionForRValue(call->Arguments()[3]);
      GetEmitter()->Emit(Bytecode::SorterSortTopKParallel, sorter, tls, sorter_offset, top_k);
      break;
    }
    case ast::Builtin::SorterFree: {
      LocalVar sorter = VisitExpressionForRValue(call->Arguments()[0]);
      GetEmitter()->Emit(Bytecode::SorterFree, sorter);
      break;
    }
    default: {
      UNREACHABLE("Impossible bytecode");
    }
  }
}

void BytecodeGenerator::VisitBuiltinSorterIterCall(ast::CallExpr *call, ast::Builtin builtin) {
  // The first argument to all calls is the sorter iterator instance
  const LocalVar sorter_iter = VisitExpressionForRValue(call->Arguments()[0]);

  switch (builtin) {
    case ast::Builtin::SorterIterInit: {
      LocalVar sorter = VisitExpressionForRValue(call->Arguments()[1]);
      GetEmitter()->Emit(Bytecode::SorterIteratorInit, sorter_iter, sorter);
      break;
    }
    case ast::Builtin::SorterIterHasNext: {
      LocalVar cond = GetExecutionResult()->GetOrCreateDestination(call->GetType());
      GetEmitter()->Emit(Bytecode::SorterIteratorHasNext, cond, sorter_iter);
      GetExecutionResult()->SetDestination(cond.ValueOf());
      break;
    }
    case ast::Builtin::SorterIterNext: {
      GetEmitter()->Emit(Bytecode::SorterIteratorNext, sorter_iter);
      break;
    }
    case ast::Builtin::SorterIterSkipRows: {
      LocalVar n = VisitExpressionForRValue(call->Arguments()[1]);
      GetEmitter()->Emit(Bytecode::SorterIteratorSkipRows, sorter_iter, n);
      break;
    }
    case ast::Builtin::SorterIterGetRow: {
      LocalVar row_ptr = GetExecutionResult()->GetOrCreateDestination(call->GetType());
      GetEmitter()->Emit(Bytecode::SorterIteratorGetRow, row_ptr, sorter_iter);
      GetExecutionResult()->SetDestination(row_ptr.ValueOf());
      break;
    }
    case ast::Builtin::SorterIterClose: {
      GetEmitter()->Emit(Bytecode::SorterIteratorFree, sorter_iter);
      break;
    }
    default: {
      UNREACHABLE("Impossible table iteration call");
    }
  }
}

void BytecodeGenerator::VisitResultBufferCall(ast::CallExpr *call, ast::Builtin builtin) {
  LocalVar exec_ctx = VisitExpressionForRValue(call->Arguments()[0]);
  switch (builtin) {
    case ast::Builtin::ResultBufferAllocOutRow: {
      LocalVar dest = GetExecutionResult()->GetOrCreateDestination(call->GetType());
      GetEmitter()->Emit(Bytecode::ResultBufferAllocOutputRow, dest, exec_ctx);
      break;
    }
    case ast::Builtin::ResultBufferFinalize: {
      GetEmitter()->Emit(Bytecode::ResultBufferFinalize, exec_ctx);
      break;
    }
    default: {
      UNREACHABLE("Invalid result buffer call!");
    }
  }
}

#if 0
void BytecodeGenerator::VisitCSVReaderCall(ast::CallExpr *call, ast::Builtin builtin) {
  LocalVar reader = VisitExpressionForRValue(call->Arguments()[0]);
  switch (builtin) {
    case ast::Builtin::CSVReaderInit: {
      LocalVar result = GetExecutionResult()->GetOrCreateDestination(call->GetType());
      TERRIER_ASSERT(call->Arguments()[1]->IsLitExpr(), "Second argument expected to be string literal");
      auto string_lit = call->Arguments()[1]->As<ast::LitExpr>()->StringVal();
      auto file_name = NewStaticString(call->GetType()->GetContext(), string_lit);
      GetEmitter()->EmitCSVReaderInit(reader, file_name, string_lit.GetLength());
      GetEmitter()->Emit(Bytecode::CSVReaderPerformInit, result, reader);
      GetExecutionResult()->SetDestination(result.ValueOf());
      break;
    }
    case ast::Builtin::CSVReaderAdvance: {
      LocalVar has_more = GetExecutionResult()->GetOrCreateDestination(call->GetType());
      GetEmitter()->Emit(Bytecode::CSVReaderAdvance, has_more, reader);
      GetExecutionResult()->SetDestination(has_more.ValueOf());
      break;
    }
    case ast::Builtin::CSVReaderGetField: {
      LocalVar field_index = VisitExpressionForRValue(call->Arguments()[1]);
      LocalVar field = VisitExpressionForRValue(call->Arguments()[2]);
      GetEmitter()->Emit(Bytecode::CSVReaderGetField, reader, field_index, field);
      break;
    }
    case ast::Builtin::CSVReaderGetRecordNumber: {
      LocalVar record_number = GetExecutionResult()->GetOrCreateDestination(call->GetType());
      GetEmitter()->Emit(Bytecode::CSVReaderGetRecordNumber, record_number, reader);
      break;
    }
    case ast::Builtin::CSVReaderClose: {
      GetEmitter()->Emit(Bytecode::CSVReaderClose, reader);
      break;
    }
    default: {
      UNREACHABLE("Invalid CSV reader call!");
    }
  }
}
#endif

void BytecodeGenerator::VisitExecutionContextCall(ast::CallExpr *call, ast::Builtin builtin) {
  LocalVar exec_ctx = VisitExpressionForRValue(call->Arguments()[0]);
  switch (builtin) {
    case ast::Builtin::ExecutionContextAddRowsAffected: {
      auto rows_affected = VisitExpressionForRValue(call->Arguments()[1]);
      GetEmitter()->Emit(Bytecode::ExecutionContextAddRowsAffected, exec_ctx, rows_affected);
      break;
    }
    case ast::Builtin::ExecutionContextStartResourceTracker: {
      LocalVar cmp = VisitExpressionForRValue(call->Arguments()[1]);
      GetEmitter()->Emit(Bytecode::ExecutionContextStartResourceTracker, exec_ctx, cmp);
      break;
    }
    case ast::Builtin::ExecutionContextEndResourceTracker: {
      LocalVar name = VisitExpressionForRValue(call->Arguments()[1]);
      GetEmitter()->Emit(Bytecode::ExecutionContextEndResourceTracker, exec_ctx, name);
      break;
    }
    case ast::Builtin::ExecutionContextEndPipelineTracker: {
      LocalVar query_id = VisitExpressionForRValue(call->Arguments()[1]);
      LocalVar pipeline_id = VisitExpressionForRValue(call->Arguments()[2]);
      GetEmitter()->Emit(Bytecode::ExecutionContextEndPipelineTracker, exec_ctx, query_id, pipeline_id);
      break;
    }
    case ast::Builtin::ExecutionContextGetMemoryPool: {
      LocalVar result = GetExecutionResult()->GetOrCreateDestination(call->GetType());
      GetEmitter()->Emit(Bytecode::ExecutionContextGetMemoryPool, result, exec_ctx);
      GetExecutionResult()->SetDestination(result.ValueOf());
      break;
    }
    case ast::Builtin::ExecutionContextGetTLS: {
      LocalVar result = GetExecutionResult()->GetOrCreateDestination(call->GetType());
      GetEmitter()->Emit(Bytecode::ExecutionContextGetTLS, result, exec_ctx);
      GetExecutionResult()->SetDestination(result.ValueOf());
      break;
    }
    default: {
      UNREACHABLE("Impossible execution context call");
    }
  }
}

void BytecodeGenerator::VisitBuiltinThreadStateContainerCall(ast::CallExpr *call, ast::Builtin builtin) {
  LocalVar tls = VisitExpressionForRValue(call->Arguments()[0]);
  switch (builtin) {
    case ast::Builtin::ThreadStateContainerGetState: {
      LocalVar result = GetExecutionResult()->GetOrCreateDestination(call->GetType());
      GetEmitter()->Emit(Bytecode::ThreadStateContainerAccessCurrentThreadState, result, tls);
      GetExecutionResult()->SetDestination(result.ValueOf());
      break;
    }
    case ast::Builtin::ThreadStateContainerIterate: {
      LocalVar ctx = VisitExpressionForRValue(call->Arguments()[1]);
      FunctionId iterate_fn = LookupFuncIdByName(call->Arguments()[2]->As<ast::IdentifierExpr>()->Name().GetData());
      GetEmitter()->EmitThreadStateContainerIterate(tls, ctx, iterate_fn);
      break;
    }
    case ast::Builtin::ThreadStateContainerReset: {
      LocalVar entry_size = VisitExpressionForRValue(call->Arguments()[1]);
      FunctionId init_fn = LookupFuncIdByName(call->Arguments()[2]->As<ast::IdentifierExpr>()->Name().GetData());
      FunctionId destroy_fn = LookupFuncIdByName(call->Arguments()[3]->As<ast::IdentifierExpr>()->Name().GetData());
      LocalVar ctx = VisitExpressionForRValue(call->Arguments()[4]);
      GetEmitter()->EmitThreadStateContainerReset(tls, entry_size, init_fn, destroy_fn, ctx);
      break;
    }
    case ast::Builtin::ThreadStateContainerClear: {
      GetEmitter()->Emit(Bytecode::ThreadStateContainerClear, tls);
      break;
    }
    default: {
      UNREACHABLE("Impossible thread state container call");
    }
  }
}

void BytecodeGenerator::VisitBuiltinTrigCall(ast::CallExpr *call, ast::Builtin builtin) {
  LocalVar dest = GetExecutionResult()->GetOrCreateDestination(call->GetType());
  LocalVar src = VisitExpressionForRValue(call->Arguments()[0]);

  switch (builtin) {
    case ast::Builtin::ACos: {
      GetEmitter()->Emit(Bytecode::Acos, dest, src);
      break;
    }
    case ast::Builtin::ASin: {
      GetEmitter()->Emit(Bytecode::Asin, dest, src);
      break;
    }
    case ast::Builtin::ATan: {
      GetEmitter()->Emit(Bytecode::Atan, dest, src);
      break;
    }
    case ast::Builtin::Cosh: {
      GetEmitter()->Emit(Bytecode::Cosh, dest, src);
      break;
    }
    case ast::Builtin::Sinh: {
      GetEmitter()->Emit(Bytecode::Sinh, dest, src);
      break;
    }
    case ast::Builtin::Tanh: {
      GetEmitter()->Emit(Bytecode::Tanh, dest, src);
      break;
    }
    case ast::Builtin::ATan2: {
      LocalVar src2 = VisitExpressionForRValue(call->Arguments()[1]);
      GetEmitter()->Emit(Bytecode::Atan2, dest, src, src2);
      break;
    }
    case ast::Builtin::Cos: {
      GetEmitter()->Emit(Bytecode::Cos, dest, src);
      break;
    }
    case ast::Builtin::Cot: {
      GetEmitter()->Emit(Bytecode::Cot, dest, src);
      break;
    }
    case ast::Builtin::Sin: {
      GetEmitter()->Emit(Bytecode::Sin, dest, src);
      break;
    }
    case ast::Builtin::Tan: {
      GetEmitter()->Emit(Bytecode::Tan, dest, src);
      break;
    }
    default: {
      UNREACHABLE("Impossible trigonometric bytecode");
    }
  }

  GetExecutionResult()->SetDestination(dest.ValueOf());
}

void BytecodeGenerator::VisitBuiltinSizeOfCall(ast::CallExpr *call) {
  ast::Type *target_type = call->Arguments()[0]->GetType();
  LocalVar size_var = GetExecutionResult()->GetOrCreateDestination(call->GetType());
  GetEmitter()->EmitAssignImm4(size_var, target_type->GetSize());
  GetExecutionResult()->SetDestination(size_var.ValueOf());
}

void BytecodeGenerator::VisitBuiltinOffsetOfCall(ast::CallExpr *call) {
  auto composite_type = call->Arguments()[0]->GetType()->As<ast::StructType>();
  auto field_name = call->Arguments()[1]->As<ast::IdentifierExpr>();
  const uint32_t offset = composite_type->GetOffsetOfFieldByName(field_name->Name());
  LocalVar offset_var = GetExecutionResult()->GetOrCreateDestination(call->GetType());
  GetEmitter()->EmitAssignImm4(offset_var, offset);
  GetExecutionResult()->SetDestination(offset_var.ValueOf());
}

void BytecodeGenerator::VisitAbortTxn(ast::CallExpr *call) {
  LocalVar exec_ctx = VisitExpressionForRValue(call->Arguments()[0]);
  GetEmitter()->EmitAbortTxn(Bytecode::AbortTxn, exec_ctx);
}

void BytecodeGenerator::VisitBuiltinTestCatalogLookup(ast::CallExpr *call) {
  LocalVar exec_ctx = VisitExpressionForRValue(call->Arguments()[0]);
  auto table_name_lit = call->Arguments()[1]->As<ast::LitExpr>()->StringVal();
  LocalVar table_name = NewStaticString(call->GetType()->GetContext(), table_name_lit);
  uint32_t table_name_len = table_name_lit.GetLength();
  auto col_name_lit = call->Arguments()[2]->As<ast::LitExpr>()->StringVal();
  LocalVar col_name = NewStaticString(call->GetType()->GetContext(), col_name_lit);
  uint32_t col_name_len = col_name_lit.GetLength();

  LocalVar oid_var = GetExecutionResult()->GetOrCreateDestination(call->GetType());
  GetEmitter()->EmitTestCatalogLookup(oid_var, exec_ctx, table_name, table_name_len, col_name, col_name_len);
  GetExecutionResult()->SetDestination(oid_var.ValueOf());
}

void BytecodeGenerator::VisitBuiltinTestCatalogIndexLookup(ast::CallExpr *call) {
  LocalVar exec_ctx = VisitExpressionForRValue(call->Arguments()[0]);
  auto table_name_lit = call->Arguments()[1]->As<ast::LitExpr>()->StringVal();
  LocalVar table_name = NewStaticString(call->GetType()->GetContext(), table_name_lit);
  uint32_t table_name_len = table_name_lit.GetLength();

  LocalVar oid_var = GetExecutionResult()->GetOrCreateDestination(call->GetType());
  GetEmitter()->EmitTestCatalogIndexLookup(oid_var, exec_ctx, table_name, table_name_len);
  GetExecutionResult()->SetDestination(oid_var.ValueOf());
}

void BytecodeGenerator::VisitBuiltinPRCall(ast::CallExpr *call, ast::Builtin builtin) {
  // First argument is always a projected row
  LocalVar pr = VisitExpressionForRValue(call->Arguments()[0]);
  ast::Context *ctx = call->GetType()->GetContext();
  switch (builtin) {
    case ast::Builtin::PRSetBool: {
      auto col_idx = static_cast<uint16_t>(call->Arguments()[1]->As<ast::LitExpr>()->Int64Val());
      LocalVar val = VisitExpressionForLValue(call->Arguments()[2]);
      GetEmitter()->EmitPRSet(Bytecode::PRSetBool, pr, col_idx, val);
      break;
    }
    case ast::Builtin::PRSetTinyInt: {
      auto col_idx = static_cast<uint16_t>(call->Arguments()[1]->As<ast::LitExpr>()->Int64Val());
      LocalVar val = VisitExpressionForLValue(call->Arguments()[2]);
      GetEmitter()->EmitPRSet(Bytecode::PRSetTinyInt, pr, col_idx, val);
      break;
    }
    case ast::Builtin::PRSetSmallInt: {
      auto col_idx = static_cast<uint16_t>(call->Arguments()[1]->As<ast::LitExpr>()->Int64Val());
      LocalVar val = VisitExpressionForLValue(call->Arguments()[2]);
      GetEmitter()->EmitPRSet(Bytecode::PRSetSmallInt, pr, col_idx, val);
      break;
    }
    case ast::Builtin::PRSetInt: {
      auto col_idx = static_cast<uint16_t>(call->Arguments()[1]->As<ast::LitExpr>()->Int64Val());
      LocalVar val = VisitExpressionForLValue(call->Arguments()[2]);
      GetEmitter()->EmitPRSet(Bytecode::PRSetInt, pr, col_idx, val);
      break;
    }
    case ast::Builtin::PRSetBigInt: {
      auto col_idx = static_cast<uint16_t>(call->Arguments()[1]->As<ast::LitExpr>()->Int64Val());
      LocalVar val = VisitExpressionForLValue(call->Arguments()[2]);
      GetEmitter()->EmitPRSet(Bytecode::PRSetBigInt, pr, col_idx, val);
      break;
    }
    case ast::Builtin::PRSetReal: {
      auto col_idx = static_cast<uint16_t>(call->Arguments()[1]->As<ast::LitExpr>()->Int64Val());
      LocalVar val = VisitExpressionForLValue(call->Arguments()[2]);
      GetEmitter()->EmitPRSet(Bytecode::PRSetReal, pr, col_idx, val);
      break;
    }
    case ast::Builtin::PRSetDouble: {
      auto col_idx = static_cast<uint16_t>(call->Arguments()[1]->As<ast::LitExpr>()->Int64Val());
      LocalVar val = VisitExpressionForLValue(call->Arguments()[2]);
      GetEmitter()->EmitPRSet(Bytecode::PRSetDouble, pr, col_idx, val);
      break;
    }
    case ast::Builtin::PRSetDate: {
      auto col_idx = static_cast<uint16_t>(call->Arguments()[1]->As<ast::LitExpr>()->Int64Val());
      LocalVar val = VisitExpressionForLValue(call->Arguments()[2]);
      GetEmitter()->EmitPRSet(Bytecode::PRSetDateVal, pr, col_idx, val);
      break;
    }
    case ast::Builtin::PRSetTimestamp: {
      auto col_idx = static_cast<uint16_t>(call->Arguments()[1]->As<ast::LitExpr>()->Int64Val());
      LocalVar val = VisitExpressionForLValue(call->Arguments()[2]);
      GetEmitter()->EmitPRSet(Bytecode::PRSetTimestampVal, pr, col_idx, val);
      break;
    }
    case ast::Builtin::PRSetVarlen: {
      auto col_idx = static_cast<uint16_t>(call->Arguments()[1]->As<ast::LitExpr>()->Int64Val());
      LocalVar val = VisitExpressionForLValue(call->Arguments()[2]);
      LocalVar own = VisitExpressionForRValue(call->Arguments()[3]);
      GetEmitter()->EmitPRSetVarlen(Bytecode::PRSetVarlen, pr, col_idx, val, own);
      break;
    }
    case ast::Builtin::PRSetBoolNull: {
      auto col_idx = static_cast<uint16_t>(call->Arguments()[1]->As<ast::LitExpr>()->Int64Val());
      LocalVar val = VisitExpressionForLValue(call->Arguments()[2]);
      GetEmitter()->EmitPRSet(Bytecode::PRSetBoolNull, pr, col_idx, val);
      break;
    }
    case ast::Builtin::PRSetTinyIntNull: {
      auto col_idx = static_cast<uint16_t>(call->Arguments()[1]->As<ast::LitExpr>()->Int64Val());
      LocalVar val = VisitExpressionForLValue(call->Arguments()[2]);
      GetEmitter()->EmitPRSet(Bytecode::PRSetTinyIntNull, pr, col_idx, val);
      break;
    }
    case ast::Builtin::PRSetSmallIntNull: {
      auto col_idx = static_cast<uint16_t>(call->Arguments()[1]->As<ast::LitExpr>()->Int64Val());
      LocalVar val = VisitExpressionForLValue(call->Arguments()[2]);
      GetEmitter()->EmitPRSet(Bytecode::PRSetSmallIntNull, pr, col_idx, val);
      break;
    }
    case ast::Builtin::PRSetIntNull: {
      auto col_idx = static_cast<uint16_t>(call->Arguments()[1]->As<ast::LitExpr>()->Int64Val());
      LocalVar val = VisitExpressionForLValue(call->Arguments()[2]);
      GetEmitter()->EmitPRSet(Bytecode::PRSetIntNull, pr, col_idx, val);
      break;
    }
    case ast::Builtin::PRSetBigIntNull: {
      auto col_idx = static_cast<uint16_t>(call->Arguments()[1]->As<ast::LitExpr>()->Int64Val());
      LocalVar val = VisitExpressionForLValue(call->Arguments()[2]);
      GetEmitter()->EmitPRSet(Bytecode::PRSetBigIntNull, pr, col_idx, val);
      break;
    }
    case ast::Builtin::PRSetRealNull: {
      auto col_idx = static_cast<uint16_t>(call->Arguments()[1]->As<ast::LitExpr>()->Int64Val());
      LocalVar val = VisitExpressionForLValue(call->Arguments()[2]);
      GetEmitter()->EmitPRSet(Bytecode::PRSetRealNull, pr, col_idx, val);
      break;
    }
    case ast::Builtin::PRSetDoubleNull: {
      auto col_idx = static_cast<uint16_t>(call->Arguments()[1]->As<ast::LitExpr>()->Int64Val());
      LocalVar val = VisitExpressionForLValue(call->Arguments()[2]);
      GetEmitter()->EmitPRSet(Bytecode::PRSetDoubleNull, pr, col_idx, val);
      break;
    }
    case ast::Builtin::PRSetDateNull: {
      auto col_idx = static_cast<uint16_t>(call->Arguments()[1]->As<ast::LitExpr>()->Int64Val());
      LocalVar val = VisitExpressionForLValue(call->Arguments()[2]);
      GetEmitter()->EmitPRSet(Bytecode::PRSetDateValNull, pr, col_idx, val);
      break;
    }
    case ast::Builtin::PRSetTimestampNull: {
      auto col_idx = static_cast<uint16_t>(call->Arguments()[1]->As<ast::LitExpr>()->Int64Val());
      LocalVar val = VisitExpressionForLValue(call->Arguments()[2]);
      GetEmitter()->EmitPRSet(Bytecode::PRSetTimestampValNull, pr, col_idx, val);
      break;
    }
    case ast::Builtin::PRSetVarlenNull: {
      auto col_idx = static_cast<uint16_t>(call->Arguments()[1]->As<ast::LitExpr>()->Int64Val());
      LocalVar val = VisitExpressionForLValue(call->Arguments()[2]);
      LocalVar own = VisitExpressionForRValue(call->Arguments()[3]);
      GetEmitter()->EmitPRSetVarlen(Bytecode::PRSetVarlenNull, pr, col_idx, val, own);
      break;
    }
    case ast::Builtin::PRGetBool: {
      LocalVar val =
          GetExecutionResult()->GetOrCreateDestination(ast::BuiltinType::Get(ctx, ast::BuiltinType::Boolean));
      auto col_idx = static_cast<uint16_t>(call->Arguments()[1]->As<ast::LitExpr>()->Int64Val());
      GetEmitter()->EmitPRGet(Bytecode::PRGetBool, val, pr, col_idx);
      break;
    }
    case ast::Builtin::PRGetTinyInt: {
      LocalVar val =
          GetExecutionResult()->GetOrCreateDestination(ast::BuiltinType::Get(ctx, ast::BuiltinType::Integer));
      auto col_idx = static_cast<uint16_t>(call->Arguments()[1]->As<ast::LitExpr>()->Int64Val());
      GetEmitter()->EmitPRGet(Bytecode::PRGetTinyInt, val, pr, col_idx);
      break;
    }
    case ast::Builtin::PRGetSmallInt: {
      LocalVar val =
          GetExecutionResult()->GetOrCreateDestination(ast::BuiltinType::Get(ctx, ast::BuiltinType::Integer));
      auto col_idx = static_cast<uint16_t>(call->Arguments()[1]->As<ast::LitExpr>()->Int64Val());
      GetEmitter()->EmitPRGet(Bytecode::PRGetSmallInt, val, pr, col_idx);
      break;
    }
    case ast::Builtin::PRGetInt: {
      LocalVar val =
          GetExecutionResult()->GetOrCreateDestination(ast::BuiltinType::Get(ctx, ast::BuiltinType::Integer));
      auto col_idx = static_cast<uint16_t>(call->Arguments()[1]->As<ast::LitExpr>()->Int64Val());
      GetEmitter()->EmitPRGet(Bytecode::PRGetInt, val, pr, col_idx);
      break;
    }
    case ast::Builtin::PRGetBigInt: {
      LocalVar val =
          GetExecutionResult()->GetOrCreateDestination(ast::BuiltinType::Get(ctx, ast::BuiltinType::Integer));
      auto col_idx = static_cast<uint16_t>(call->Arguments()[1]->As<ast::LitExpr>()->Int64Val());
      GetEmitter()->EmitPRGet(Bytecode::PRGetBigInt, val, pr, col_idx);
      break;
    }
    case ast::Builtin::PRGetReal: {
      LocalVar val = GetExecutionResult()->GetOrCreateDestination(ast::BuiltinType::Get(ctx, ast::BuiltinType::Real));
      auto col_idx = static_cast<uint16_t>(call->Arguments()[1]->As<ast::LitExpr>()->Int64Val());
      GetEmitter()->EmitPRGet(Bytecode::PRGetReal, val, pr, col_idx);
      break;
    }
    case ast::Builtin::PRGetDouble: {
      LocalVar val = GetExecutionResult()->GetOrCreateDestination(ast::BuiltinType::Get(ctx, ast::BuiltinType::Real));
      auto col_idx = static_cast<uint16_t>(call->Arguments()[1]->As<ast::LitExpr>()->Int64Val());
      GetEmitter()->EmitPRGet(Bytecode::PRGetDouble, val, pr, col_idx);
      break;
    }
    case ast::Builtin::PRGetDate: {
      LocalVar val = GetExecutionResult()->GetOrCreateDestination(ast::BuiltinType::Get(ctx, ast::BuiltinType::Date));
      auto col_idx = static_cast<uint16_t>(call->Arguments()[1]->As<ast::LitExpr>()->Int64Val());
      GetEmitter()->EmitPRGet(Bytecode::PRGetDateVal, val, pr, col_idx);
      break;
    }
    case ast::Builtin::PRGetTimestamp: {
      LocalVar val =
          GetExecutionResult()->GetOrCreateDestination(ast::BuiltinType::Get(ctx, ast::BuiltinType::Timestamp));
      auto col_idx = static_cast<uint16_t>(call->Arguments()[1]->As<ast::LitExpr>()->Int64Val());
      GetEmitter()->EmitPRGet(Bytecode::PRGetTimestampVal, val, pr, col_idx);
      break;
    }
    case ast::Builtin::PRGetVarlen: {
      LocalVar val =
          GetExecutionResult()->GetOrCreateDestination(ast::BuiltinType::Get(ctx, ast::BuiltinType::StringVal));
      auto col_idx = static_cast<uint16_t>(call->Arguments()[1]->As<ast::LitExpr>()->Int64Val());
      GetEmitter()->EmitPRGet(Bytecode::PRGetVarlen, val, pr, col_idx);
      break;
    }
    case ast::Builtin::PRGetBoolNull: {
      LocalVar val =
          GetExecutionResult()->GetOrCreateDestination(ast::BuiltinType::Get(ctx, ast::BuiltinType::Boolean));
      auto col_idx = static_cast<uint16_t>(call->Arguments()[1]->As<ast::LitExpr>()->Int64Val());
      GetEmitter()->EmitPRGet(Bytecode::PRGetBoolNull, val, pr, col_idx);
      break;
    }
    case ast::Builtin::PRGetTinyIntNull: {
      LocalVar val =
          GetExecutionResult()->GetOrCreateDestination(ast::BuiltinType::Get(ctx, ast::BuiltinType::Integer));
      auto col_idx = static_cast<uint16_t>(call->Arguments()[1]->As<ast::LitExpr>()->Int64Val());
      GetEmitter()->EmitPRGet(Bytecode::PRGetTinyIntNull, val, pr, col_idx);
      break;
    }
    case ast::Builtin::PRGetSmallIntNull: {
      LocalVar val =
          GetExecutionResult()->GetOrCreateDestination(ast::BuiltinType::Get(ctx, ast::BuiltinType::Integer));
      auto col_idx = static_cast<uint16_t>(call->Arguments()[1]->As<ast::LitExpr>()->Int64Val());
      GetEmitter()->EmitPRGet(Bytecode::PRGetSmallIntNull, val, pr, col_idx);
      break;
    }
    case ast::Builtin::PRGetIntNull: {
      LocalVar val =
          GetExecutionResult()->GetOrCreateDestination(ast::BuiltinType::Get(ctx, ast::BuiltinType::Integer));
      auto col_idx = static_cast<uint16_t>(call->Arguments()[1]->As<ast::LitExpr>()->Int64Val());
      GetEmitter()->EmitPRGet(Bytecode::PRGetIntNull, val, pr, col_idx);
      break;
    }
    case ast::Builtin::PRGetBigIntNull: {
      LocalVar val =
          GetExecutionResult()->GetOrCreateDestination(ast::BuiltinType::Get(ctx, ast::BuiltinType::Integer));
      auto col_idx = static_cast<uint16_t>(call->Arguments()[1]->As<ast::LitExpr>()->Int64Val());
      GetEmitter()->EmitPRGet(Bytecode::PRGetBigIntNull, val, pr, col_idx);
      break;
    }
    case ast::Builtin::PRGetRealNull: {
      LocalVar val = GetExecutionResult()->GetOrCreateDestination(ast::BuiltinType::Get(ctx, ast::BuiltinType::Real));
      auto col_idx = static_cast<uint16_t>(call->Arguments()[1]->As<ast::LitExpr>()->Int64Val());
      GetEmitter()->EmitPRGet(Bytecode::PRGetRealNull, val, pr, col_idx);
      break;
    }
    case ast::Builtin::PRGetDoubleNull: {
      LocalVar val = GetExecutionResult()->GetOrCreateDestination(ast::BuiltinType::Get(ctx, ast::BuiltinType::Real));
      auto col_idx = static_cast<uint16_t>(call->Arguments()[1]->As<ast::LitExpr>()->Int64Val());
      GetEmitter()->EmitPRGet(Bytecode::PRGetDoubleNull, val, pr, col_idx);
      break;
    }
    case ast::Builtin::PRGetDateNull: {
      LocalVar val = GetExecutionResult()->GetOrCreateDestination(ast::BuiltinType::Get(ctx, ast::BuiltinType::Date));
      auto col_idx = static_cast<uint16_t>(call->Arguments()[1]->As<ast::LitExpr>()->Int64Val());
      GetEmitter()->EmitPRGet(Bytecode::PRGetDateValNull, val, pr, col_idx);
      break;
    }
    case ast::Builtin::PRGetTimestampNull: {
      LocalVar val = GetExecutionResult()->GetOrCreateDestination(ast::BuiltinType::Get(ctx, ast::BuiltinType::Date));
      auto col_idx = static_cast<uint16_t>(call->Arguments()[1]->As<ast::LitExpr>()->Int64Val());
      GetEmitter()->EmitPRGet(Bytecode::PRGetTimestampValNull, val, pr, col_idx);
      break;
    }
    case ast::Builtin::PRGetVarlenNull: {
      LocalVar val =
          GetExecutionResult()->GetOrCreateDestination(ast::BuiltinType::Get(ctx, ast::BuiltinType::StringVal));
      auto col_idx = static_cast<uint16_t>(call->Arguments()[1]->As<ast::LitExpr>()->Int64Val());
      GetEmitter()->EmitPRGet(Bytecode::PRGetVarlenNull, val, pr, col_idx);
      break;
    }
    default: {
      UNREACHABLE("Impossible bytecode");
    }
  }
}

void BytecodeGenerator::VisitBuiltinStorageInterfaceCall(ast::CallExpr *call, ast::Builtin builtin) {
  ast::Context *ctx = call->GetType()->GetContext();
  LocalVar storage_interface = VisitExpressionForRValue(call->Arguments()[0]);

  switch (builtin) {
    case ast::Builtin::StorageInterfaceInit: {
      LocalVar exec_ctx = VisitExpressionForRValue(call->Arguments()[1]);
      auto table_oid = VisitExpressionForRValue(call->Arguments()[2]);
      auto *arr_type = call->Arguments()[3]->GetType()->As<ast::ArrayType>();
      auto num_oids = static_cast<uint32_t>(arr_type->GetLength());
      LocalVar col_oids = VisitExpressionForLValue(call->Arguments()[3]);
      LocalVar is_index_key_update = VisitExpressionForRValue(call->Arguments()[4]);
      GetEmitter()->EmitStorageInterfaceInit(Bytecode::StorageInterfaceInit, storage_interface, exec_ctx, table_oid,
                                             col_oids, num_oids, is_index_key_update);
      break;
    }
    case ast::Builtin::GetTablePR: {
      LocalVar pr = GetExecutionResult()->GetOrCreateDestination(call->GetType());
      GetEmitter()->Emit(Bytecode::StorageInterfaceGetTablePR, pr, storage_interface);
      break;
    }
    case ast::Builtin::TableInsert: {
      ast::Type *tuple_slot_type = ast::BuiltinType::Get(ctx, ast::BuiltinType::TupleSlot);
      LocalVar tuple_slot = GetExecutionResult()->GetOrCreateDestination(tuple_slot_type);
      GetEmitter()->Emit(Bytecode::StorageInterfaceTableInsert, tuple_slot, storage_interface);
      break;
    }
    case ast::Builtin::TableDelete: {
      LocalVar cond = GetExecutionResult()->GetOrCreateDestination(ast::BuiltinType::Get(ctx, ast::BuiltinType::Bool));
      LocalVar tuple_slot = VisitExpressionForRValue(call->Arguments()[1]);
      GetEmitter()->Emit(Bytecode::StorageInterfaceTableDelete, cond, storage_interface, tuple_slot);
      GetExecutionResult()->SetDestination(cond.ValueOf());
      break;
    }
    case ast::Builtin::TableUpdate: {
      LocalVar cond = GetExecutionResult()->GetOrCreateDestination(ast::BuiltinType::Get(ctx, ast::BuiltinType::Bool));
      LocalVar tuple_slot = VisitExpressionForRValue(call->Arguments()[1]);
      GetEmitter()->Emit(Bytecode::StorageInterfaceTableUpdate, cond, storage_interface, tuple_slot);
      GetExecutionResult()->SetDestination(cond.ValueOf());
      break;
    }
    case ast::Builtin::GetIndexPR: {
      LocalVar pr = GetExecutionResult()->GetOrCreateDestination(call->GetType());
      auto index_oid = VisitExpressionForRValue(call->Arguments()[1]);
      GetEmitter()->EmitStorageInterfaceGetIndexPR(Bytecode::StorageInterfaceGetIndexPR, pr, storage_interface,
                                                   index_oid);
      break;
    }
    case ast::Builtin::IndexInsert: {
      LocalVar cond = GetExecutionResult()->GetOrCreateDestination(ast::BuiltinType::Get(ctx, ast::BuiltinType::Bool));
      GetEmitter()->Emit(Bytecode::StorageInterfaceIndexInsert, cond, storage_interface);
      GetExecutionResult()->SetDestination(cond.ValueOf());
      break;
    }
    case ast::Builtin::IndexInsertUnique: {
      LocalVar cond = GetExecutionResult()->GetOrCreateDestination(ast::BuiltinType::Get(ctx, ast::BuiltinType::Bool));
      GetEmitter()->Emit(Bytecode::StorageInterfaceIndexInsertUnique, cond, storage_interface);
      GetExecutionResult()->SetDestination(cond.ValueOf());
      break;
    }
    case ast::Builtin::IndexDelete: {
      LocalVar tuple_slot = VisitExpressionForRValue(call->Arguments()[1]);
      GetEmitter()->Emit(Bytecode::StorageInterfaceIndexDelete, storage_interface, tuple_slot);
      break;
    }

    case ast::Builtin::StorageInterfaceFree: {
      GetEmitter()->Emit(Bytecode::StorageInterfaceFree, storage_interface);
      break;
    }
    default:
      UNREACHABLE("Undefined storage_interface call!");
  }
}

void BytecodeGenerator::VisitBuiltinParamCall(ast::CallExpr *call, ast::Builtin builtin) {
  LocalVar exec_ctx = VisitExpressionForRValue(call->Arguments()[0]);
  LocalVar param_idx = VisitExpressionForRValue(call->Arguments()[1]);
  LocalVar ret = GetExecutionResult()->GetOrCreateDestination(call->GetType());
  switch (builtin) {
    case ast::Builtin::GetParamBool:
      GetEmitter()->Emit(Bytecode::GetParamBool, ret, exec_ctx, param_idx);
      break;
    case ast::Builtin::GetParamTinyInt:
      GetEmitter()->Emit(Bytecode::GetParamTinyInt, ret, exec_ctx, param_idx);
      break;
    case ast::Builtin::GetParamSmallInt:
      GetEmitter()->Emit(Bytecode::GetParamSmallInt, ret, exec_ctx, param_idx);
      break;
    case ast::Builtin::GetParamInt:
      GetEmitter()->Emit(Bytecode::GetParamInt, ret, exec_ctx, param_idx);
      break;
    case ast::Builtin::GetParamBigInt:
      GetEmitter()->Emit(Bytecode::GetParamBigInt, ret, exec_ctx, param_idx);
      break;
    case ast::Builtin::GetParamReal:
      GetEmitter()->Emit(Bytecode::GetParamReal, ret, exec_ctx, param_idx);
      break;
    case ast::Builtin::GetParamDouble:
      GetEmitter()->Emit(Bytecode::GetParamDouble, ret, exec_ctx, param_idx);
      break;
    case ast::Builtin::GetParamDate:
      GetEmitter()->Emit(Bytecode::GetParamDateVal, ret, exec_ctx, param_idx);
      break;
    case ast::Builtin::GetParamTimestamp:
      GetEmitter()->Emit(Bytecode::GetParamTimestampVal, ret, exec_ctx, param_idx);
      break;
    case ast::Builtin::GetParamString:
      GetEmitter()->Emit(Bytecode::GetParamString, ret, exec_ctx, param_idx);
      break;
    default:
      UNREACHABLE("Impossible parameter call!");
  }
}

void BytecodeGenerator::VisitBuiltinStringCall(ast::CallExpr *call, ast::Builtin builtin) {
  LocalVar exec_ctx = VisitExpressionForRValue(call->Arguments()[0]);
  LocalVar ret = GetExecutionResult()->GetOrCreateDestination(call->GetType());
  switch (builtin) {
    case ast::Builtin::Lower: {
      LocalVar input_string = VisitExpressionForRValue(call->Arguments()[1]);
      GetEmitter()->Emit(Bytecode::Lower, ret, exec_ctx, input_string);
      break;
    }
    case ast::Builtin::Version: {
      GetEmitter()->Emit(Bytecode::Version, ret, exec_ctx);
      break;
    }
    default:
      UNREACHABLE("Unimplemented string function!");
  }
}

void BytecodeGenerator::VisitBuiltinCallExpr(ast::CallExpr *call) {
  ast::Builtin builtin;

  ast::Context *ctx = call->GetType()->GetContext();
  ctx->IsBuiltinFunction(call->GetFuncName(), &builtin);

  switch (builtin) {
    case ast::Builtin::BoolToSql:
    case ast::Builtin::IntToSql:
    case ast::Builtin::FloatToSql:
    case ast::Builtin::DateToSql:
    case ast::Builtin::TimestampToSql:
    case ast::Builtin::TimestampToSqlYMDHMSMU:
    case ast::Builtin::StringToSql:
    case ast::Builtin::SqlToBool:
    case ast::Builtin::ConvertBoolToInteger:
    case ast::Builtin::ConvertIntegerToReal:
    case ast::Builtin::ConvertDateToTimestamp:
    case ast::Builtin::ConvertStringToBool:
    case ast::Builtin::ConvertStringToInt:
    case ast::Builtin::ConvertStringToReal:
    case ast::Builtin::ConvertStringToDate:
    case ast::Builtin::ConvertStringToTime: {
      VisitSqlConversionCall(call, builtin);
      break;
    }
    case ast::Builtin::IsValNull:
    case ast::Builtin::InitSqlNull: {
      VisitNullValueCall(call, builtin);
      break;
    }
    case ast::Builtin::Like: {
      VisitSqlStringLikeCall(call);
      break;
    }
    case ast::Builtin::DatePart: {
      VisitBuiltinDateFunctionCall(call, builtin);
      break;
    }
    case ast::Builtin::ExecutionContextAddRowsAffected:
    case ast::Builtin::ExecutionContextGetMemoryPool:
    case ast::Builtin::ExecutionContextGetTLS:
    case ast::Builtin::ExecutionContextStartResourceTracker:
    case ast::Builtin::ExecutionContextEndResourceTracker:
    case ast::Builtin::ExecutionContextEndPipelineTracker: {
      VisitExecutionContextCall(call, builtin);
      break;
    }
    case ast::Builtin::ThreadStateContainerIterate:
    case ast::Builtin::ThreadStateContainerGetState:
    case ast::Builtin::ThreadStateContainerReset:
    case ast::Builtin::ThreadStateContainerClear: {
      VisitBuiltinThreadStateContainerCall(call, builtin);
      break;
    }
    case ast::Builtin::TableIterInit:
    case ast::Builtin::TableIterAdvance:
    case ast::Builtin::TableIterGetVPI:
    case ast::Builtin::TableIterClose: {
      VisitBuiltinTableIterCall(call, builtin);
      break;
    }
    case ast::Builtin::TableIterParallel: {
      VisitBuiltinTableIterParallelCall(call);
      break;
    }
    case ast::Builtin::VPIInit:
    case ast::Builtin::VPIFree:
    case ast::Builtin::VPIIsFiltered:
    case ast::Builtin::VPIGetSelectedRowCount:
    case ast::Builtin::VPIGetVectorProjection:
    case ast::Builtin::VPIHasNext:
    case ast::Builtin::VPIHasNextFiltered:
    case ast::Builtin::VPIAdvance:
    case ast::Builtin::VPIAdvanceFiltered:
    case ast::Builtin::VPISetPosition:
    case ast::Builtin::VPISetPositionFiltered:
    case ast::Builtin::VPIMatch:
    case ast::Builtin::VPIReset:
    case ast::Builtin::VPIResetFiltered:
    case ast::Builtin::VPIGetSlot:
    case ast::Builtin::VPIGetBool:
    case ast::Builtin::VPIGetBoolNull:
    case ast::Builtin::VPIGetTinyInt:
    case ast::Builtin::VPIGetTinyIntNull:
    case ast::Builtin::VPIGetSmallInt:
    case ast::Builtin::VPIGetSmallIntNull:
    case ast::Builtin::VPIGetInt:
    case ast::Builtin::VPIGetIntNull:
    case ast::Builtin::VPIGetBigInt:
    case ast::Builtin::VPIGetBigIntNull:
    case ast::Builtin::VPIGetReal:
    case ast::Builtin::VPIGetRealNull:
    case ast::Builtin::VPIGetDouble:
    case ast::Builtin::VPIGetDoubleNull:
    case ast::Builtin::VPIGetDate:
    case ast::Builtin::VPIGetDateNull:
    case ast::Builtin::VPIGetTimestamp:
    case ast::Builtin::VPIGetTimestampNull:
    case ast::Builtin::VPIGetString:
    case ast::Builtin::VPIGetStringNull:
    case ast::Builtin::VPIGetPointer:
    case ast::Builtin::VPISetBool:
    case ast::Builtin::VPISetBoolNull:
    case ast::Builtin::VPISetTinyInt:
    case ast::Builtin::VPISetTinyIntNull:
    case ast::Builtin::VPISetSmallInt:
    case ast::Builtin::VPISetSmallIntNull:
    case ast::Builtin::VPISetInt:
    case ast::Builtin::VPISetIntNull:
    case ast::Builtin::VPISetBigInt:
    case ast::Builtin::VPISetBigIntNull:
    case ast::Builtin::VPISetReal:
    case ast::Builtin::VPISetRealNull:
    case ast::Builtin::VPISetDouble:
    case ast::Builtin::VPISetDoubleNull:
    case ast::Builtin::VPISetDate:
    case ast::Builtin::VPISetDateNull:
    case ast::Builtin::VPISetTimestamp:
    case ast::Builtin::VPISetTimestampNull:
    case ast::Builtin::VPISetString:
    case ast::Builtin::VPISetStringNull: {
      VisitBuiltinVPICall(call, builtin);
      break;
    }
    case ast::Builtin::Hash: {
      VisitBuiltinHashCall(call);
      break;
    };
    case ast::Builtin::FilterManagerInit:
    case ast::Builtin::FilterManagerInsertFilter:
    case ast::Builtin::FilterManagerRunFilters:
    case ast::Builtin::FilterManagerFree: {
      VisitBuiltinFilterManagerCall(call, builtin);
      break;
    }
    case ast::Builtin::VectorFilterEqual:
    case ast::Builtin::VectorFilterGreaterThan:
    case ast::Builtin::VectorFilterGreaterThanEqual:
    case ast::Builtin::VectorFilterLessThan:
    case ast::Builtin::VectorFilterLessThanEqual:
    case ast::Builtin::VectorFilterNotEqual: {
      VisitBuiltinVectorFilterCall(call, builtin);
      break;
    }
    case ast::Builtin::AggHashTableInit:
    case ast::Builtin::AggHashTableInsert:
    case ast::Builtin::AggHashTableLinkEntry:
    case ast::Builtin::AggHashTableLookup:
    case ast::Builtin::AggHashTableProcessBatch:
    case ast::Builtin::AggHashTableMovePartitions:
    case ast::Builtin::AggHashTableParallelPartitionedScan:
    case ast::Builtin::AggHashTableFree: {
      VisitBuiltinAggHashTableCall(call, builtin);
      break;
    }
    case ast::Builtin::AggPartIterHasNext:
    case ast::Builtin::AggPartIterNext:
    case ast::Builtin::AggPartIterGetRow:
    case ast::Builtin::AggPartIterGetRowEntry:
    case ast::Builtin::AggPartIterGetHash: {
      VisitBuiltinAggPartIterCall(call, builtin);
      break;
    }
    case ast::Builtin::AggHashTableIterInit:
    case ast::Builtin::AggHashTableIterHasNext:
    case ast::Builtin::AggHashTableIterNext:
    case ast::Builtin::AggHashTableIterGetRow:
    case ast::Builtin::AggHashTableIterClose: {
      VisitBuiltinAggHashTableIterCall(call, builtin);
      break;
    }
    case ast::Builtin::AggInit:
    case ast::Builtin::AggAdvance:
    case ast::Builtin::AggMerge:
    case ast::Builtin::AggReset:
    case ast::Builtin::AggResult: {
      VisitBuiltinAggregatorCall(call, builtin);
      break;
    }
    case ast::Builtin::JoinHashTableInit:
    case ast::Builtin::JoinHashTableInsert:
    case ast::Builtin::JoinHashTableBuild:
    case ast::Builtin::JoinHashTableBuildParallel:
    case ast::Builtin::JoinHashTableLookup:
    case ast::Builtin::JoinHashTableFree: {
      VisitBuiltinJoinHashTableCall(call, builtin);
      break;
    }
    case ast::Builtin::HashTableEntryIterHasNext:
    case ast::Builtin::HashTableEntryIterGetRow: {
      VisitBuiltinHashTableEntryIteratorCall(call, builtin);
      break;
    }
    case ast::Builtin::SorterInit:
    case ast::Builtin::SorterInsert:
    case ast::Builtin::SorterInsertTopK:
    case ast::Builtin::SorterInsertTopKFinish:
    case ast::Builtin::SorterSort:
    case ast::Builtin::SorterSortParallel:
    case ast::Builtin::SorterSortTopKParallel:
    case ast::Builtin::SorterFree: {
      VisitBuiltinSorterCall(call, builtin);
      break;
    }
    case ast::Builtin::SorterIterInit:
    case ast::Builtin::SorterIterHasNext:
    case ast::Builtin::SorterIterNext:
    case ast::Builtin::SorterIterSkipRows:
    case ast::Builtin::SorterIterGetRow:
    case ast::Builtin::SorterIterClose: {
      VisitBuiltinSorterIterCall(call, builtin);
      break;
    }
    case ast::Builtin::ResultBufferAllocOutRow:
    case ast::Builtin::ResultBufferFinalize: {
      VisitResultBufferCall(call, builtin);
      break;
    }
#if 0
    case ast::Builtin::CSVReaderInit:
    case ast::Builtin::CSVReaderAdvance:
    case ast::Builtin::CSVReaderGetField:
    case ast::Builtin::CSVReaderGetRecordNumber:
    case ast::Builtin::CSVReaderClose: {
      VisitCSVReaderCall(call, builtin);
      break;
    }
#endif
    case ast::Builtin::IndexIteratorInit:
    case ast::Builtin::IndexIteratorScanKey:
    case ast::Builtin::IndexIteratorScanAscending:
    case ast::Builtin::IndexIteratorScanDescending:
    case ast::Builtin::IndexIteratorScanLimitDescending:
    case ast::Builtin::IndexIteratorAdvance:
    case ast::Builtin::IndexIteratorFree:
    case ast::Builtin::IndexIteratorGetPR:
    case ast::Builtin::IndexIteratorGetLoPR:
    case ast::Builtin::IndexIteratorGetHiPR:
    case ast::Builtin::IndexIteratorGetTablePR:
    case ast::Builtin::IndexIteratorGetSlot:
      VisitBuiltinIndexIteratorCall(call, builtin);
      break;
    case ast::Builtin::ACos:
    case ast::Builtin::ASin:
    case ast::Builtin::ATan:
    case ast::Builtin::ATan2:
    case ast::Builtin::Cosh:
    case ast::Builtin::Sinh:
    case ast::Builtin::Tanh:
    case ast::Builtin::Cos:
    case ast::Builtin::Cot:
    case ast::Builtin::Sin:
    case ast::Builtin::Tan: {
      VisitBuiltinTrigCall(call, builtin);
      break;
    }
    case ast::Builtin::PRSetBool:
    case ast::Builtin::PRSetTinyInt:
    case ast::Builtin::PRSetSmallInt:
    case ast::Builtin::PRSetInt:
    case ast::Builtin::PRSetBigInt:
    case ast::Builtin::PRSetReal:
    case ast::Builtin::PRSetDouble:
    case ast::Builtin::PRSetDate:
    case ast::Builtin::PRSetTimestamp:
    case ast::Builtin::PRSetVarlen:
    case ast::Builtin::PRSetBoolNull:
    case ast::Builtin::PRSetTinyIntNull:
    case ast::Builtin::PRSetSmallIntNull:
    case ast::Builtin::PRSetIntNull:
    case ast::Builtin::PRSetBigIntNull:
    case ast::Builtin::PRSetRealNull:
    case ast::Builtin::PRSetDoubleNull:
    case ast::Builtin::PRSetDateNull:
    case ast::Builtin::PRSetTimestampNull:
    case ast::Builtin::PRSetVarlenNull:
    case ast::Builtin::PRGetBool:
    case ast::Builtin::PRGetTinyInt:
    case ast::Builtin::PRGetSmallInt:
    case ast::Builtin::PRGetInt:
    case ast::Builtin::PRGetBigInt:
    case ast::Builtin::PRGetReal:
    case ast::Builtin::PRGetDouble:
    case ast::Builtin::PRGetDate:
    case ast::Builtin::PRGetTimestamp:
    case ast::Builtin::PRGetVarlen:
    case ast::Builtin::PRGetBoolNull:
    case ast::Builtin::PRGetTinyIntNull:
    case ast::Builtin::PRGetSmallIntNull:
    case ast::Builtin::PRGetIntNull:
    case ast::Builtin::PRGetBigIntNull:
    case ast::Builtin::PRGetRealNull:
    case ast::Builtin::PRGetDoubleNull:
    case ast::Builtin::PRGetDateNull:
    case ast::Builtin::PRGetTimestampNull:
    case ast::Builtin::PRGetVarlenNull: {
      VisitBuiltinPRCall(call, builtin);
      break;
    }
    case ast::Builtin::StorageInterfaceInit:
    case ast::Builtin::GetTablePR:
    case ast::Builtin::TableInsert:
    case ast::Builtin::TableDelete:
    case ast::Builtin::TableUpdate:
    case ast::Builtin::GetIndexPR:
    case ast::Builtin::IndexInsert:
    case ast::Builtin::IndexInsertUnique:
    case ast::Builtin::IndexDelete:
    case ast::Builtin::StorageInterfaceFree: {
      VisitBuiltinStorageInterfaceCall(call, builtin);
      break;
    }
    case ast::Builtin::SizeOf: {
      VisitBuiltinSizeOfCall(call);
      break;
    }
    case ast::Builtin::OffsetOf: {
      VisitBuiltinOffsetOfCall(call);
      break;
    }
    case ast::Builtin::PtrCast: {
      Visit(call->Arguments()[1]);
      break;
    }
    case ast::Builtin::AbortTxn: {
      VisitAbortTxn(call);
      break;
    }
    case ast::Builtin::GetParamBool:
    case ast::Builtin::GetParamTinyInt:
    case ast::Builtin::GetParamSmallInt:
    case ast::Builtin::GetParamInt:
    case ast::Builtin::GetParamBigInt:
    case ast::Builtin::GetParamReal:
    case ast::Builtin::GetParamDouble:
    case ast::Builtin::GetParamDate:
    case ast::Builtin::GetParamTimestamp:
    case ast::Builtin::GetParamString: {
      VisitBuiltinParamCall(call, builtin);
      break;
    }
    case ast::Builtin::Lower:
    case ast::Builtin::Version: {
      VisitBuiltinStringCall(call, builtin);
      break;
    }
    case ast::Builtin::NpRunnersEmitInt:
    case ast::Builtin::NpRunnersEmitReal: {
      LocalVar exec_ctx = VisitExpressionForRValue(call->Arguments()[0]);
      LocalVar num_tuple = VisitExpressionForRValue(call->Arguments()[1]);
      LocalVar num_col = VisitExpressionForRValue(call->Arguments()[2]);
      LocalVar int_col = VisitExpressionForRValue(call->Arguments()[3]);
      LocalVar real_col = VisitExpressionForRValue(call->Arguments()[4]);
      if (builtin == ast::Builtin::NpRunnersEmitInt) {
        GetEmitter()->Emit(Bytecode::NpRunnersEmitInt, exec_ctx, num_tuple, num_col, int_col, real_col);
      } else {
        GetEmitter()->Emit(Bytecode::NpRunnersEmitReal, exec_ctx, num_tuple, num_col, int_col, real_col);
      }

      break;
    }
    case ast::Builtin::NpRunnersDummyInt:
    case ast::Builtin::NpRunnersDummyReal: {
      LocalVar exec_ctx = VisitExpressionForRValue(call->Arguments()[0]);
      if (builtin == ast::Builtin::NpRunnersDummyInt) {
        GetEmitter()->Emit(Bytecode::NpRunnersDummyInt, exec_ctx);
      } else {
        GetEmitter()->Emit(Bytecode::NpRunnersDummyReal, exec_ctx);
      }

      break;
    }
    case ast::Builtin::TestCatalogLookup: {
      VisitBuiltinTestCatalogLookup(call);
      break;
    }
    case ast::Builtin::TestCatalogIndexLookup: {
      VisitBuiltinTestCatalogIndexLookup(call);
      break;
    }
    default:
      UNREACHABLE("Unknown builtin bytecode.");
  }
}

void BytecodeGenerator::VisitBuiltinIndexIteratorCall(ast::CallExpr *call, ast::Builtin builtin) {
  LocalVar iterator = VisitExpressionForRValue(call->Arguments()[0]);
  ast::Context *ctx = call->GetType()->GetContext();

  switch (builtin) {
    case ast::Builtin::IndexIteratorInit: {
      // Execution context
      LocalVar exec_ctx = VisitExpressionForRValue(call->Arguments()[1]);
      // Num attrs
      auto num_attrs = static_cast<uint32_t>(call->Arguments()[2]->As<ast::LitExpr>()->Int64Val());
      // Table OID
      auto table_oid = VisitExpressionForRValue(call->Arguments()[3]);
      // Index OID
      auto index_oid = VisitExpressionForRValue(call->Arguments()[4]);
      // Col OIDs
      auto *arr_type = call->Arguments()[5]->GetType()->As<ast::ArrayType>();
      LocalVar col_oids = VisitExpressionForLValue(call->Arguments()[5]);
      // Emit the initialization codes
      GetEmitter()->EmitIndexIteratorInit(Bytecode::IndexIteratorInit, iterator, exec_ctx, num_attrs, table_oid,
                                          index_oid, col_oids, static_cast<uint32_t>(arr_type->GetLength()));
      GetEmitter()->Emit(Bytecode::IndexIteratorPerformInit, iterator);
      break;
    }
    case ast::Builtin::IndexIteratorScanKey: {
      GetEmitter()->Emit(Bytecode::IndexIteratorScanKey, iterator);
      break;
    }
    case ast::Builtin::IndexIteratorScanAscending: {
      auto asc_type = VisitExpressionForRValue(call->Arguments()[1]);
      auto limit = VisitExpressionForRValue(call->Arguments()[2]);
      GetEmitter()->Emit(Bytecode::IndexIteratorScanAscending, iterator, asc_type, limit);
      break;
    }
    case ast::Builtin::IndexIteratorScanDescending: {
      GetEmitter()->Emit(Bytecode::IndexIteratorScanDescending, iterator);
      break;
    }
    case ast::Builtin::IndexIteratorScanLimitDescending: {
      auto limit = VisitExpressionForRValue(call->Arguments()[1]);
      GetEmitter()->Emit(Bytecode::IndexIteratorScanLimitDescending, iterator, limit);
      break;
    }
    case ast::Builtin::IndexIteratorAdvance: {
      LocalVar cond = GetExecutionResult()->GetOrCreateDestination(ast::BuiltinType::Get(ctx, ast::BuiltinType::Bool));
      GetEmitter()->Emit(Bytecode::IndexIteratorAdvance, cond, iterator);
      GetExecutionResult()->SetDestination(cond.ValueOf());
      break;
    }
    case ast::Builtin::IndexIteratorFree: {
      GetEmitter()->Emit(Bytecode::IndexIteratorFree, iterator);
      break;
    }
    case ast::Builtin::IndexIteratorGetPR: {
      LocalVar pr = GetExecutionResult()->GetOrCreateDestination(call->GetType());
      GetEmitter()->Emit(Bytecode::IndexIteratorGetPR, pr, iterator);
      break;
    }
    case ast::Builtin::IndexIteratorGetLoPR: {
      LocalVar pr = GetExecutionResult()->GetOrCreateDestination(call->GetType());
      GetEmitter()->Emit(Bytecode::IndexIteratorGetLoPR, pr, iterator);
      break;
    }
    case ast::Builtin::IndexIteratorGetHiPR: {
      LocalVar pr = GetExecutionResult()->GetOrCreateDestination(call->GetType());
      GetEmitter()->Emit(Bytecode::IndexIteratorGetHiPR, pr, iterator);
      break;
    }
    case ast::Builtin::IndexIteratorGetTablePR: {
      LocalVar pr = GetExecutionResult()->GetOrCreateDestination(call->GetType());
      GetEmitter()->Emit(Bytecode::IndexIteratorGetTablePR, pr, iterator);
      break;
    }
    case ast::Builtin::IndexIteratorGetSlot: {
      LocalVar pr = GetExecutionResult()->GetOrCreateDestination(call->GetType());
      GetEmitter()->Emit(Bytecode::IndexIteratorGetSlot, pr, iterator);
      break;
    }
    default: {
      UNREACHABLE("Impossible bytecode");
    }
  }
}

void BytecodeGenerator::VisitRegularCallExpr(ast::CallExpr *call) {
  bool caller_wants_result = GetExecutionResult() != nullptr;
  TERRIER_ASSERT(!caller_wants_result || GetExecutionResult()->IsRValue(), "Calls can only be R-Values!");

  std::vector<LocalVar> params;

  auto *func_type = call->Function()->GetType()->As<ast::FunctionType>();

  if (!func_type->GetReturnType()->IsNilType()) {
    LocalVar ret_val;
    if (caller_wants_result) {
      ret_val = GetExecutionResult()->GetOrCreateDestination(func_type->GetReturnType());

      // Let the caller know where the result value is
      GetExecutionResult()->SetDestination(ret_val.ValueOf());
    } else {
      ret_val = GetCurrentFunction()->NewLocal(func_type->GetReturnType());
    }

    // Push return value address into parameter list
    params.push_back(ret_val);
  }

  // Collect non-return-value parameters as usual
  for (uint32_t i = 0; i < func_type->GetNumParams(); i++) {
    params.push_back(VisitExpressionForRValue(call->Arguments()[i]));
  }

  // Emit call
  const auto func_id = LookupFuncIdByName(call->GetFuncName().GetData());
  TERRIER_ASSERT(func_id != FunctionInfo::K_INVALID_FUNC_ID, "Function not found!");
  GetEmitter()->EmitCall(func_id, params);
}

void BytecodeGenerator::VisitCallExpr(ast::CallExpr *node) {
  ast::CallExpr::CallKind call_kind = node->GetCallKind();

  if (call_kind == ast::CallExpr::CallKind::Builtin) {
    VisitBuiltinCallExpr(node);
  } else {
    VisitRegularCallExpr(node);
  }
}

void BytecodeGenerator::VisitAssignmentStmt(ast::AssignmentStmt *node) {
  LocalVar dest = VisitExpressionForLValue(node->Destination());
  VisitExpressionForRValue(node->Source(), dest);
}

void BytecodeGenerator::VisitFile(ast::File *node) {
  for (auto *decl : node->Declarations()) {
    Visit(decl);
  }
}

void BytecodeGenerator::VisitLitExpr(ast::LitExpr *node) {
  TERRIER_ASSERT(GetExecutionResult()->IsRValue(), "Literal expressions cannot be R-Values!");

  LocalVar target = GetExecutionResult()->GetOrCreateDestination(node->GetType());

  switch (node->GetLiteralKind()) {
    case ast::LitExpr::LitKind::Nil: {
      // Do nothing
      break;
    }
    case ast::LitExpr::LitKind::Boolean: {
      GetEmitter()->EmitAssignImm1(target, static_cast<int8_t>(node->BoolVal()));
      GetExecutionResult()->SetDestination(target.ValueOf());
      break;
    }
    case ast::LitExpr::LitKind::Int: {
      if (static_cast<int64_t>(std::numeric_limits<int>::lowest()) <= node->Int64Val() &&
          node->Int64Val() <= static_cast<int64_t>(std::numeric_limits<int>::max())) {
        GetEmitter()->EmitAssignImm4(target, node->Int64Val());
      } else {
        GetEmitter()->EmitAssignImm8(target, node->Int64Val());
      }
      GetExecutionResult()->SetDestination(target.ValueOf());
      break;
    }
    case ast::LitExpr::LitKind::Float: {
      GetEmitter()->EmitAssignImm8F(target, static_cast<float>(node->Float64Val()));
      GetExecutionResult()->SetDestination(target.ValueOf());
      break;
    }
    case ast::LitExpr::LitKind::String: {
      LocalVar string = NewStaticString(node->GetType()->GetContext(), node->StringVal());
      GetEmitter()->EmitAssign(Bytecode::Assign8, target, string);
      GetExecutionResult()->SetDestination(string.ValueOf());
      break;
    }
    default: {
      EXECUTION_LOG_ERROR("Non-bool or non-integer literals not supported in bytecode");
      break;
    }
  }
}

void BytecodeGenerator::VisitStructDecl(UNUSED_ATTRIBUTE ast::StructDecl *node) {
  // Nothing to do
}

void BytecodeGenerator::VisitLogicalAndOrExpr(ast::BinaryOpExpr *node) {
  TERRIER_ASSERT(GetExecutionResult()->IsRValue(), "Binary expressions must be R-Values!");
  TERRIER_ASSERT(node->GetType()->IsBoolType(), "Boolean binary operation must be of type bool");

  LocalVar dest = GetExecutionResult()->GetOrCreateDestination(node->GetType());

  // Execute left child
  VisitExpressionForRValue(node->Left(), dest);

  Bytecode conditional_jump;
  BytecodeLabel end_label;

  switch (node->Op()) {
    case parsing::Token::Type::OR: {
      conditional_jump = Bytecode::JumpIfTrue;
      break;
    }
    case parsing::Token::Type::AND: {
      conditional_jump = Bytecode::JumpIfFalse;
      break;
    }
    default: {
      UNREACHABLE("Impossible logical operation type");
    }
  }

  // Do a conditional jump
  GetEmitter()->EmitConditionalJump(conditional_jump, dest.ValueOf(), &end_label);

  // Execute the right child
  VisitExpressionForRValue(node->Right(), dest);

  // Bind the end label
  GetEmitter()->Bind(&end_label);

  // Mark where the result is
  GetExecutionResult()->SetDestination(dest.ValueOf());
}

#define MATH_BYTECODE(CODE_RESULT, MATH_OP, TPL_TYPE)                                           \
  if (TPL_TYPE->IsIntegerType()) {                                                              \
    CODE_RESULT = GetIntTypedBytecode(GET_BASE_FOR_INT_TYPES(Bytecode::MATH_OP), TPL_TYPE);     \
  } else {                                                                                      \
    TERRIER_ASSERT(TPL_TYPE->IsFloatType(), "Only integer and floating point math operations"); \
    CODE_RESULT = GetFloatTypedBytecode(GET_BASE_FOR_FLOAT_TYPES(Bytecode::MATH_OP), TPL_TYPE); \
  }

void BytecodeGenerator::VisitPrimitiveArithmeticExpr(ast::BinaryOpExpr *node) {
  TERRIER_ASSERT(GetExecutionResult()->IsRValue(), "Arithmetic expressions must be R-Values!");

  LocalVar dest = GetExecutionResult()->GetOrCreateDestination(node->GetType());
  LocalVar left = VisitExpressionForRValue(node->Left());
  LocalVar right = VisitExpressionForRValue(node->Right());

  Bytecode bytecode;
  switch (node->Op()) {
    case parsing::Token::Type::PLUS: {
      MATH_BYTECODE(bytecode, Add, node->GetType());
      break;
    }
    case parsing::Token::Type::MINUS: {
      MATH_BYTECODE(bytecode, Sub, node->GetType());
      break;
    }
    case parsing::Token::Type::STAR: {
      MATH_BYTECODE(bytecode, Mul, node->GetType());
      break;
    }
    case parsing::Token::Type::SLASH: {
      MATH_BYTECODE(bytecode, Div, node->GetType());
      break;
    }
    case parsing::Token::Type::PERCENT: {
      MATH_BYTECODE(bytecode, Rem, node->GetType());
      break;
    }
    case parsing::Token::Type::AMPERSAND: {
      bytecode = GetIntTypedBytecode(GET_BASE_FOR_INT_TYPES(Bytecode::BitAnd), node->GetType());
      break;
    }
    case parsing::Token::Type::BIT_OR: {
      bytecode = GetIntTypedBytecode(GET_BASE_FOR_INT_TYPES(Bytecode::BitOr), node->GetType());
      break;
    }
    case parsing::Token::Type::BIT_XOR: {
      bytecode = GetIntTypedBytecode(GET_BASE_FOR_INT_TYPES(Bytecode::BitXor), node->GetType());
      break;
    }
    default: {
      UNREACHABLE("Impossible binary operation");
    }
  }

  // Emit
  GetEmitter()->EmitBinaryOp(bytecode, dest, left, right);

  // Mark where the result is
  GetExecutionResult()->SetDestination(dest.ValueOf());
}

#undef MATH_BYTECODE

void BytecodeGenerator::VisitSqlArithmeticExpr(ast::BinaryOpExpr *node) {
  LocalVar dest = GetExecutionResult()->GetOrCreateDestination(node->GetType());
  LocalVar left = VisitExpressionForLValue(node->Left());
  LocalVar right = VisitExpressionForLValue(node->Right());

  const bool is_integer_math = node->GetType()->IsSpecificBuiltin(ast::BuiltinType::Integer);

  Bytecode bytecode;
  switch (node->Op()) {
    case parsing::Token::Type::PLUS: {
      bytecode = (is_integer_math ? Bytecode::AddInteger : Bytecode::AddReal);
      break;
    }
    case parsing::Token::Type::MINUS: {
      bytecode = (is_integer_math ? Bytecode::SubInteger : Bytecode::SubReal);
      break;
    }
    case parsing::Token::Type::STAR: {
      bytecode = (is_integer_math ? Bytecode::MulInteger : Bytecode::MulReal);
      break;
    }
    case parsing::Token::Type::SLASH: {
      bytecode = (is_integer_math ? Bytecode::DivInteger : Bytecode::DivReal);
      break;
    }
    case parsing::Token::Type::PERCENT: {
      bytecode = (is_integer_math ? Bytecode::RemInteger : Bytecode::RemReal);
      break;
    }
    default: {
      UNREACHABLE("Impossible arithmetic SQL operation");
    }
  }

  // Emit
  GetEmitter()->EmitBinaryOp(bytecode, dest, left, right);

  // Mark where the result is
  GetExecutionResult()->SetDestination(dest);
}

void BytecodeGenerator::VisitArithmeticExpr(ast::BinaryOpExpr *node) {
  if (node->GetType()->IsSqlValueType()) {
    VisitSqlArithmeticExpr(node);
  } else {
    VisitPrimitiveArithmeticExpr(node);
  }
}

void BytecodeGenerator::VisitBinaryOpExpr(ast::BinaryOpExpr *node) {
  switch (node->Op()) {
    case parsing::Token::Type::AND:
    case parsing::Token::Type::OR: {
      VisitLogicalAndOrExpr(node);
      break;
    }
    default: {
      VisitArithmeticExpr(node);
      break;
    }
  }
}

#define SQL_COMPARISON_BYTECODE(CODE_RESULT, COMPARISON_TYPE, ARG_KIND) \
  switch (ARG_KIND) {                                                   \
    case ast::BuiltinType::Kind::Boolean:                               \
      CODE_RESULT = Bytecode::COMPARISON_TYPE##Bool;                    \
      break;                                                            \
    case ast::BuiltinType::Kind::Integer:                               \
      CODE_RESULT = Bytecode::COMPARISON_TYPE##Integer;                 \
      break;                                                            \
    case ast::BuiltinType::Kind::Real:                                  \
      CODE_RESULT = Bytecode::COMPARISON_TYPE##Real;                    \
      break;                                                            \
    case ast::BuiltinType::Kind::Date:                                  \
      CODE_RESULT = Bytecode::COMPARISON_TYPE##Date;                    \
      break;                                                            \
    case ast::BuiltinType::Kind::Timestamp:                             \
      CODE_RESULT = Bytecode::COMPARISON_TYPE##Timestamp;               \
      break;                                                            \
    case ast::BuiltinType::Kind::StringVal:                             \
      CODE_RESULT = Bytecode::COMPARISON_TYPE##String;                  \
      break;                                                            \
    default:                                                            \
      UNREACHABLE("Undefined SQL comparison!");                         \
  }

void BytecodeGenerator::VisitSqlCompareOpExpr(ast::ComparisonOpExpr *compare) {
  LocalVar dest = GetExecutionResult()->GetOrCreateDestination(compare->GetType());
  LocalVar left = VisitExpressionForLValue(compare->Left());
  LocalVar right = VisitExpressionForLValue(compare->Right());

  TERRIER_ASSERT(compare->Left()->GetType() == compare->Right()->GetType(),
                 "Left and right input types to comparison are not equal");

  const auto arg_kind = compare->Left()->GetType()->As<ast::BuiltinType>()->GetKind();

  Bytecode code;
  switch (compare->Op()) {
    case parsing::Token::Type::GREATER: {
      SQL_COMPARISON_BYTECODE(code, GreaterThan, arg_kind);
      break;
    }
    case parsing::Token::Type::GREATER_EQUAL: {
      SQL_COMPARISON_BYTECODE(code, GreaterThanEqual, arg_kind);
      break;
    }
    case parsing::Token::Type::EQUAL_EQUAL: {
      SQL_COMPARISON_BYTECODE(code, Equal, arg_kind);
      break;
    }
    case parsing::Token::Type::LESS: {
      SQL_COMPARISON_BYTECODE(code, LessThan, arg_kind);
      break;
    }
    case parsing::Token::Type::LESS_EQUAL: {
      SQL_COMPARISON_BYTECODE(code, LessThanEqual, arg_kind);
      break;
    }
    case parsing::Token::Type::BANG_EQUAL: {
      SQL_COMPARISON_BYTECODE(code, NotEqual, arg_kind);
      break;
    }
    default: {
      UNREACHABLE("Impossible binary operation");
    }
  }

  // Emit
  GetEmitter()->EmitBinaryOp(code, dest, left, right);

  // Mark where the result is
  GetExecutionResult()->SetDestination(dest);
}

#undef SQL_COMPARISON_BYTECODE

#define COMPARISON_BYTECODE(CODE_RESULT, COMPARISON_TYPE, TPL_TYPE)                                     \
  if (TPL_TYPE->IsIntegerType()) {                                                                      \
    CODE_RESULT = GetIntTypedBytecode(GET_BASE_FOR_INT_TYPES(Bytecode::COMPARISON_TYPE), TPL_TYPE);     \
  } else if (TPL_TYPE->IsFloatType()) {                                                                 \
    CODE_RESULT = GetFloatTypedBytecode(GET_BASE_FOR_FLOAT_TYPES(Bytecode::COMPARISON_TYPE), TPL_TYPE); \
  } else {                                                                                              \
    TERRIER_ASSERT(TPL_TYPE->IsBoolType(), "Only integer, floating point, and boolean comparisons");    \
    CODE_RESULT = Bytecode::COMPARISON_TYPE##_bool;                                                     \
  }

void BytecodeGenerator::VisitPrimitiveCompareOpExpr(ast::ComparisonOpExpr *compare) {
  TERRIER_ASSERT(GetExecutionResult()->IsRValue(), "Comparison expressions must be R-Values!");

  LocalVar dest = GetExecutionResult()->GetOrCreateDestination(compare->GetType());

  // nil comparison
  if (ast::Expr * input_expr; compare->IsLiteralCompareNil(&input_expr)) {
    LocalVar input = VisitExpressionForRValue(input_expr);
    Bytecode bytecode =
        compare->Op() == parsing::Token::Type ::EQUAL_EQUAL ? Bytecode::IsNullPtr : Bytecode::IsNotNullPtr;
    GetEmitter()->Emit(bytecode, dest, input);
    GetExecutionResult()->SetDestination(dest.ValueOf());
    return;
  }

  // regular comparison

  TERRIER_ASSERT(compare->Left()->GetType()->IsArithmetic() || compare->Left()->GetType()->IsBoolType(),
                 "Invalid type to comparison");
  TERRIER_ASSERT(compare->Right()->GetType()->IsArithmetic() || compare->Right()->GetType()->IsBoolType(),
                 "Invalid type to comparison");

  LocalVar left = VisitExpressionForRValue(compare->Left());
  LocalVar right = VisitExpressionForRValue(compare->Right());

  Bytecode bytecode;
  switch (compare->Op()) {
    case parsing::Token::Type::GREATER: {
      COMPARISON_BYTECODE(bytecode, GreaterThan, compare->Left()->GetType());
      break;
    }
    case parsing::Token::Type::GREATER_EQUAL: {
      COMPARISON_BYTECODE(bytecode, GreaterThanEqual, compare->Left()->GetType());
      break;
    }
    case parsing::Token::Type::EQUAL_EQUAL: {
      COMPARISON_BYTECODE(bytecode, Equal, compare->Left()->GetType());
      break;
    }
    case parsing::Token::Type::LESS: {
      COMPARISON_BYTECODE(bytecode, LessThan, compare->Left()->GetType());
      break;
    }
    case parsing::Token::Type::LESS_EQUAL: {
      COMPARISON_BYTECODE(bytecode, LessThanEqual, compare->Left()->GetType());
      break;
    }
    case parsing::Token::Type::BANG_EQUAL: {
      COMPARISON_BYTECODE(bytecode, NotEqual, compare->Left()->GetType());
      break;
    }
    default: {
      UNREACHABLE("Impossible binary operation");
    }
  }

  // Emit
  GetEmitter()->EmitBinaryOp(bytecode, dest, left, right);

  // Mark where the result is
  GetExecutionResult()->SetDestination(dest.ValueOf());
}

#undef COMPARISON_BYTECODE

void BytecodeGenerator::VisitComparisonOpExpr(ast::ComparisonOpExpr *node) {
  const bool is_primitive_comparison = node->GetType()->IsSpecificBuiltin(ast::BuiltinType::Bool);

  if (!is_primitive_comparison) {
    VisitSqlCompareOpExpr(node);
  } else {
    VisitPrimitiveCompareOpExpr(node);
  }
}

void BytecodeGenerator::VisitFunctionLitExpr(ast::FunctionLitExpr *node) { Visit(node->Body()); }

void BytecodeGenerator::BuildAssign(LocalVar dest, LocalVar val, ast::Type *dest_type) {
  // Emit the appropriate assignment
  const uint32_t size = dest_type->GetSize();
  if (size == 1) {
    GetEmitter()->EmitAssign(Bytecode::Assign1, dest, val);
  } else if (size == 2) {
    GetEmitter()->EmitAssign(Bytecode::Assign2, dest, val);
  } else if (size == 4) {
    GetEmitter()->EmitAssign(Bytecode::Assign4, dest, val);
  } else {
    GetEmitter()->EmitAssign(Bytecode::Assign8, dest, val);
  }
}

void BytecodeGenerator::BuildDeref(LocalVar dest, LocalVar ptr, ast::Type *dest_type) {
  // Emit the appropriate deref
  const uint32_t size = dest_type->GetSize();
  if (size == 1) {
    GetEmitter()->EmitDeref(Bytecode::Deref1, dest, ptr);
  } else if (size == 2) {
    GetEmitter()->EmitDeref(Bytecode::Deref2, dest, ptr);
  } else if (size == 4) {
    GetEmitter()->EmitDeref(Bytecode::Deref4, dest, ptr);
  } else if (size == 8) {
    GetEmitter()->EmitDeref(Bytecode::Deref8, dest, ptr);
  } else {
    GetEmitter()->EmitDerefN(dest, ptr, size);
  }
}

LocalVar BytecodeGenerator::BuildLoadPointer(LocalVar double_ptr, ast::Type *type) {
  if (double_ptr.GetAddressMode() == LocalVar::AddressMode::Address) {
    return double_ptr.ValueOf();
  }

  // Need to Deref
  LocalVar ptr = GetCurrentFunction()->NewLocal(type);
  GetEmitter()->EmitDeref(Bytecode::Deref8, ptr, double_ptr);
  return ptr.ValueOf();
}

void BytecodeGenerator::VisitMemberExpr(ast::MemberExpr *node) {
  // We first need to compute the address of the object we're selecting into.
  // Thus, we get the L-Value of the object below.

  LocalVar obj_ptr = VisitExpressionForLValue(node->Object());

  // We now need to compute the offset of the field in the composite type. TPL
  // unifies C's arrow and dot syntax for field/member access. Thus, the type
  // of the object may be either a pointer to a struct or the actual struct. If
  // the type is a pointer, then the L-Value of the object is actually a double
  // pointer and we need to dereference it; otherwise, we can use the address
  // as is.

  ast::StructType *obj_type = nullptr;
  if (auto *type = node->Object()->GetType(); node->IsSugaredArrow()) {
    // Double pointer, need to dereference
    obj_ptr = BuildLoadPointer(obj_ptr, type);
    obj_type = type->As<ast::PointerType>()->GetBase()->As<ast::StructType>();
  } else {
    obj_type = type->As<ast::StructType>();
  }

  // We're now ready to compute offset. Let's lookup the field's offset in the
  // struct type.

  auto *field_name = node->Member()->As<ast::IdentifierExpr>();
  auto offset = obj_type->GetOffsetOfFieldByName(field_name->Name());

  // Now that we have a pointer to the composite object, we need to compute a
  // pointer to the field within the object. If the offset of the field in the
  // object is zero, we needn't do anything - we can just reinterpret the object
  // pointer. If the field offset is greater than zero, we generate a LEA.

  LocalVar field_ptr;
  if (offset == 0) {
    field_ptr = obj_ptr;
  } else {
    field_ptr = GetCurrentFunction()->NewLocal(node->GetType()->PointerTo());
    GetEmitter()->EmitLea(field_ptr, obj_ptr, offset);
    field_ptr = field_ptr.ValueOf();
  }

  if (GetExecutionResult()->IsLValue()) {
    TERRIER_ASSERT(!GetExecutionResult()->HasDestination(), "L-Values produce their destination");
    GetExecutionResult()->SetDestination(field_ptr);
    return;
  }

  // The caller wants the actual value of the field. We just computed a pointer
  // to the field in the object, so we need to load/dereference it. If the
  // caller provided a destination variable, use that; otherwise, create a new
  // temporary variable to store the value.

  LocalVar dest = GetExecutionResult()->GetOrCreateDestination(node->GetType());
  BuildDeref(dest, field_ptr, node->GetType());
  GetExecutionResult()->SetDestination(dest.ValueOf());
}

void BytecodeGenerator::VisitDeclStmt(ast::DeclStmt *node) { Visit(node->Declaration()); }

void BytecodeGenerator::VisitExpressionStmt(ast::ExpressionStmt *node) { Visit(node->Expression()); }

void BytecodeGenerator::VisitBadExpr(ast::BadExpr *node) {
  TERRIER_ASSERT(false, "Visiting bad expression during code generation!");
}

void BytecodeGenerator::VisitArrayTypeRepr(ast::ArrayTypeRepr *node) {
  TERRIER_ASSERT(false, "Should not visit type-representation nodes!");
}

void BytecodeGenerator::VisitFunctionTypeRepr(ast::FunctionTypeRepr *node) {
  TERRIER_ASSERT(false, "Should not visit type-representation nodes!");
}

void BytecodeGenerator::VisitPointerTypeRepr(ast::PointerTypeRepr *node) {
  TERRIER_ASSERT(false, "Should not visit type-representation nodes!");
}

void BytecodeGenerator::VisitStructTypeRepr(ast::StructTypeRepr *node) {
  TERRIER_ASSERT(false, "Should not visit type-representation nodes!");
}

void BytecodeGenerator::VisitMapTypeRepr(ast::MapTypeRepr *node) {
  TERRIER_ASSERT(false, "Should not visit type-representation nodes!");
}

FunctionInfo *BytecodeGenerator::AllocateFunc(const std::string &func_name, ast::FunctionType *const func_type) {
  // Allocate function
  const auto func_id = static_cast<FunctionId>(functions_.size());
  functions_.emplace_back(func_id, func_name, func_type);
  FunctionInfo *func = &functions_.back();

  // Register return type
  if (auto *return_type = func_type->GetReturnType(); !return_type->IsNilType()) {
    func->NewParameterLocal(return_type->PointerTo(), "hiddenRv");
  }

  // Register parameters
  for (const auto &param : func_type->GetParams()) {
    func->NewParameterLocal(param.type_, param.name_.GetData());
  }

  // Cache
  func_map_[func->GetName()] = func->GetId();

  return func;
}

FunctionId BytecodeGenerator::LookupFuncIdByName(const std::string &name) const {
  auto iter = func_map_.find(name);
  if (iter == func_map_.end()) {
    return FunctionInfo::K_INVALID_FUNC_ID;
  }
  return iter->second;
}

LocalVar BytecodeGenerator::NewStatic(const std::string &name, ast::Type *type, const void *contents) {
  std::size_t offset = data_.size();

  if (!common::MathUtil::IsAligned(offset, type->GetAlignment())) {
    offset = common::MathUtil::AlignTo(offset, type->GetAlignment());
  }

  const std::size_t padded_len = type->GetSize() + (offset - data_.size());
  data_.insert(data_.end(), padded_len, 0);
  std::memcpy(&data_[offset], contents, type->GetSize());

  uint32_t &version = static_locals_versions_[name];
  const std::string name_and_version = name + "_" + std::to_string(version++);
  static_locals_.emplace_back(name_and_version, type, offset, LocalInfo::Kind::Var);

  return LocalVar(offset, LocalVar::AddressMode::Address);
}

LocalVar BytecodeGenerator::NewStaticString(ast::Context *ctx, const ast::Identifier string) {
  // Check cache
  if (auto iter = static_string_cache_.find(string); iter != static_string_cache_.end()) {
    return LocalVar(iter->second.GetOffset(), LocalVar::AddressMode::Address);
  }

  // Create
  auto *type = ast::ArrayType::Get(string.GetLength(), ast::BuiltinType::Get(ctx, ast::BuiltinType::Uint8));
  auto static_local = NewStatic("stringConst", type, static_cast<const void *>(string.GetData()));

  // Cache
  static_string_cache_.emplace(string, static_local);

  return static_local;
}

LocalVar BytecodeGenerator::VisitExpressionForLValue(ast::Expr *expr) {
  LValueResultScope scope(this);
  Visit(expr);
  return scope.GetDestination();
}

LocalVar BytecodeGenerator::VisitExpressionForRValue(ast::Expr *expr) {
  RValueResultScope scope(this);
  Visit(expr);
  return scope.GetDestination();
}

void BytecodeGenerator::VisitExpressionForRValue(ast::Expr *expr, LocalVar dest) {
  RValueResultScope scope(this, dest);
  Visit(expr);
}

void BytecodeGenerator::VisitExpressionForTest(ast::Expr *expr, BytecodeLabel *then_label, BytecodeLabel *else_label,
                                               TestFallthrough fallthrough) {
  // Evaluate the expression
  LocalVar cond = VisitExpressionForRValue(expr);

  switch (fallthrough) {
    case TestFallthrough::Then: {
      GetEmitter()->EmitConditionalJump(Bytecode::JumpIfFalse, cond, else_label);
      break;
    }
    case TestFallthrough::Else: {
      GetEmitter()->EmitConditionalJump(Bytecode::JumpIfTrue, cond, then_label);
      break;
    }
    case TestFallthrough::None: {
      GetEmitter()->EmitConditionalJump(Bytecode::JumpIfFalse, cond, else_label);
      GetEmitter()->EmitJump(Bytecode::Jump, then_label);
      break;
    }
  }
}

Bytecode BytecodeGenerator::GetIntTypedBytecode(Bytecode bytecode, ast::Type *type) {
  TERRIER_ASSERT(type->IsIntegerType(), "Type must be integer type");
  auto int_kind = type->SafeAs<ast::BuiltinType>()->GetKind();
  auto kind_idx = static_cast<uint8_t>(int_kind - ast::BuiltinType::Int8);
  return Bytecodes::FromByte(Bytecodes::ToByte(bytecode) + kind_idx);
}

Bytecode BytecodeGenerator::GetFloatTypedBytecode(Bytecode bytecode, ast::Type *type) {
  TERRIER_ASSERT(type->IsFloatType(), "Type must be floating-point type");
  auto float_kind = type->SafeAs<ast::BuiltinType>()->GetKind();
  auto kind_idx = static_cast<uint8_t>(float_kind - ast::BuiltinType::Float32);
  return Bytecodes::FromByte(Bytecodes::ToByte(bytecode) + kind_idx);
}

// static
std::unique_ptr<BytecodeModule> BytecodeGenerator::Compile(ast::AstNode *root, const std::string &name) {
  BytecodeGenerator generator{};
  generator.Visit(root);

  // Create the bytecode module. Note that we move the bytecode and functions
  // array from the generator into the module.
  return std::make_unique<BytecodeModule>(name, std::move(generator.code_), std::move(generator.data_),
                                          std::move(generator.functions_), std::move(generator.static_locals_));
}

}  // namespace terrier::execution::vm<|MERGE_RESOLUTION|>--- conflicted
+++ resolved
@@ -637,11 +637,7 @@
       GetEmitter()->Emit(Bytecode::ExtractYearFromDate, dest, input);
       break;
     default:
-<<<<<<< HEAD
-      UNREACHABLE("unimplemented date call!");
-=======
       UNREACHABLE("Unimplemented DatePartType");
->>>>>>> cdb72871
   }
   GetExecutionResult()->SetDestination(dest);
 }
